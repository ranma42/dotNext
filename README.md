--- conflicted
+++ resolved
@@ -46,31 +46,17 @@
 * [2.x](https://sakno.github.io/dotNext/versions/2.x/index.html)
 
 # What's new
-<<<<<<< HEAD
-Release Date: 05-XX-2021
-
-This is maintenance release.
-
-=======
 Release Date: 06-03-2021
 
->>>>>>> 3c4caa20
 <a href="https://www.nuget.org/packages/dotnext/3.2.0">DotNext 3.2.0</a>
 * Added `TryDetachBuffer` method to `BufferWriterSlim<T>` type that allows to flow buffer in async scenarios
 * Added `TryGetWrittenContent` method to `SparseBufferWriter<T>` that allows to obtain the written buffer if it is represented by contiguous memory block
 * Added `OptionalConverterFactory` class that allows to use `Optional<T>` data type in JSON serialization. This type allows to hide data from JSON if the property of field has undefined value. Useful for designing DTOs for REST API with partial resource updates via PATCH method. Available only when target is .NET 5.
-<<<<<<< HEAD
-* Updated dependencies
-
-<a href="https://www.nuget.org/packages/dotnext.metaprogramming/3.2.0">DotNext.Metaprogramming 3.2.0</a>
-* Updated dependencies
-=======
 * Added `TryResize` and `Resize` methods to `MemoryOwner<T>` value type
 * Updated dependencies
 
 <a href="https://www.nuget.org/packages/dotnext.metaprogramming/3.2.0">DotNext.Metaprogramming 3.2.0</a>
 * Call site optimization for `AsDynamic()` extension method that allows to construct LINQ expression tree on-the-fly using C# expressions
->>>>>>> 3c4caa20
 
 <a href="https://www.nuget.org/packages/dotnext.reflection/3.2.0">DotNext.Reflection 3.2.0</a>
 * Respect volatile modifier when reading/writing field
@@ -88,11 +74,8 @@
 
 <a href="https://www.nuget.org/packages/dotnext.net.cluster/3.2.0">DotNext.Net.Cluster 3.2.0</a>
 * Smallish improvements of I/O operations related to log entries
-<<<<<<< HEAD
-=======
 * Improved performance of background compaction algorithm
 * Persistent WAL now supports concurrent read/write. Appending of new log entries to the log tail doesn't suspend readers anymore
->>>>>>> 3c4caa20
 
 <a href="https://www.nuget.org/packages/dotnext.aspnetcore.cluster/3.2.0">DotNext.AspNetCore.Cluster 3.2.0</a>
 * Improved performance of log entries decoding on receiver side

﻿<!DOCTYPE html>
<!--[if IE]><![endif]-->
<html>
  
  <head>
    <meta charset="utf-8">
    <meta http-equiv="X-UA-Compatible" content="IE=edge,chrome=1">
    <title>Class RaftCluster&lt;TMember&gt;
   | .NEXT </title>
    <meta name="viewport" content="width=device-width">
    <meta name="title" content="Class RaftCluster&lt;TMember&gt;
<<<<<<< HEAD
   | .NEXT ">
    <meta name="generator" content="docfx 2.50.0.0">
    
    <link rel="shortcut icon" href="../fav.ico">
    <link rel="stylesheet" href="../styles/docfx.vendor.css">
    <link rel="stylesheet" href="../styles/docfx.css">
    <link rel="stylesheet" href="../styles/main.css">
    <link href="https://fonts.googleapis.com/css?family=Open+Sans" rel="stylesheet">
    <meta property="docfx:navrel" content="../toc.html">
    <meta property="docfx:tocrel" content="toc.html">
    
    
    
=======
   | .NEXT ">
    <meta name="generator" content="docfx 2.49.0.0">
    
    <link rel="shortcut icon" href="../fav.ico">
    <link rel="stylesheet" href="../styles/docfx.vendor.css">
    <link rel="stylesheet" href="../styles/docfx.css">
    <link rel="stylesheet" href="../styles/main.css">
    <link href="https://fonts.googleapis.com/css?family=Open+Sans" rel="stylesheet">
    <meta property="docfx:navrel" content="../toc.html">
    <meta property="docfx:tocrel" content="toc.html">
    
    
    
>>>>>>> ceac8404
  </head>  <body data-spy="scroll" data-target="#affix" data-offset="120">
    <div id="wrapper">
      <header>
        
        <nav id="autocollapse" class="navbar navbar-inverse ng-scope" role="navigation">
          <div class="container">
            <div class="navbar-header">
              <button type="button" class="navbar-toggle" data-toggle="collapse" data-target="#navbar">
                <span class="sr-only">Toggle navigation</span>
                <span class="icon-bar"></span>
                <span class="icon-bar"></span>
                <span class="icon-bar"></span>
              </button>
              
              <a class="navbar-brand" href="../index.html">
                <img id="logo" class="svg" src="../doc_logo.png" alt="">
              </a>
            </div>
            <div class="collapse navbar-collapse" id="navbar">
              <form class="navbar-form navbar-right" role="search" id="search">
                <div class="form-group">
                  <input type="text" class="form-control" id="search-query" placeholder="Search" autocomplete="off">
                </div>
              </form>
            </div>
          </div>
        </nav>
        
        <div class="subnav navbar navbar-default">
          <div class="container hide-when-search" id="breadcrumb">
            <ul class="breadcrumb">
              <li></li>
            </ul>
          </div>
        </div>
      </header>
      <div role="main" class="container body-content hide-when-search">
        
        <div class="sidenav hide-when-search">
          <a class="btn toc-toggle collapse" data-toggle="collapse" href="#sidetoggle" aria-expanded="false" aria-controls="sidetoggle">Show / Hide Table of Contents</a>
          <div class="sidetoggle collapse" id="sidetoggle">
            <div id="sidetoc"></div>
          </div>
        </div>
        <div class="article row grid-right">
          <div class="col-md-10">
            <article class="content wrap" id="_content" data-uid="DotNext.Net.Cluster.Consensus.Raft.RaftCluster`1">
  
  
  <h1 id="DotNext_Net_Cluster_Consensus_Raft_RaftCluster_1" data-uid="DotNext.Net.Cluster.Consensus.Raft.RaftCluster`1" class="text-break">Class RaftCluster&lt;TMember&gt;
  </h1>
  <div class="markdown level0 summary"><p>Represents transport-independent implementation of Raft protocol.</p>
</div>
  <div class="markdown level0 conceptual"></div>
  <div class="inheritance">
    <h5>Inheritance</h5>
    <div class="level0"><a class="xref" href="https://docs.microsoft.com/dotnet/api/system.object">Object</a></div>
    <div class="level1"><a class="xref" href="DotNext.Disposable.html">Disposable</a></div>
    <div class="level2"><span class="xref">RaftCluster&lt;TMember&gt;</span></div>
  </div>
  <div classs="implements">
    <h5>Implements</h5>
    <div><a class="xref" href="https://docs.microsoft.com/dotnet/api/system.idisposable">IDisposable</a></div>
    <div><a class="xref" href="DotNext.Net.Cluster.Consensus.Raft.IRaftCluster.html">IRaftCluster</a></div>
    <div><a class="xref" href="DotNext.Net.Cluster.Replication.IReplicationCluster-1.html">IReplicationCluster</a>&lt;<a class="xref" href="DotNext.Net.Cluster.Consensus.Raft.IRaftLogEntry.html">IRaftLogEntry</a>&gt;</div>
    <div><a class="xref" href="DotNext.Net.Cluster.Replication.IReplicationCluster.html">IReplicationCluster</a></div>
    <div><a class="xref" href="DotNext.Net.Cluster.ICluster.html">ICluster</a></div>
  </div>
  <div class="inheritedMembers">
    <h5>Inherited Members</h5>
    <div>
      <a class="xref" href="DotNext.Disposable.html#DotNext_Disposable_IsDisposed">Disposable.IsDisposed</a>
    </div>
    <div>
      <a class="xref" href="DotNext.Disposable.html#DotNext_Disposable_ThrowIfDisposed">Disposable.ThrowIfDisposed()</a>
    </div>
    <div>
      <a class="xref" href="DotNext.Disposable.html#DotNext_Disposable_Dispose">Disposable.Dispose()</a>
    </div>
    <div>
      <a class="xref" href="DotNext.Disposable.html#DotNext_Disposable_QueueDispose_System_IDisposable_">Disposable.QueueDispose(IDisposable)</a>
    </div>
    <div>
      <a class="xref" href="DotNext.Disposable.html#DotNext_Disposable_Dispose_System_Collections_Generic_IEnumerable_System_IDisposable__">Disposable.Dispose(IEnumerable&lt;IDisposable&gt;)</a>
    </div>
    <div>
      <a class="xref" href="DotNext.Disposable.html#DotNext_Disposable_DisposeAsync_System_Collections_Generic_IEnumerable_System_IAsyncDisposable__">Disposable.DisposeAsync(IEnumerable&lt;IAsyncDisposable&gt;)</a>
    </div>
    <div>
      <a class="xref" href="DotNext.Disposable.html#DotNext_Disposable_Dispose_System_IDisposable___">Disposable.Dispose(IDisposable[])</a>
    </div>
    <div>
      <a class="xref" href="DotNext.Disposable.html#DotNext_Disposable_DisposeAsync_System_IAsyncDisposable___">Disposable.DisposeAsync(IAsyncDisposable[])</a>
    </div>
    <div>
      <a class="xref" href="https://docs.microsoft.com/dotnet/api/system.object.equals#System_Object_Equals_System_Object_">Object.Equals(Object)</a>
    </div>
    <div>
      <a class="xref" href="https://docs.microsoft.com/dotnet/api/system.object.equals#System_Object_Equals_System_Object_System_Object_">Object.Equals(Object, Object)</a>
    </div>
    <div>
      <a class="xref" href="https://docs.microsoft.com/dotnet/api/system.object.gethashcode#System_Object_GetHashCode">Object.GetHashCode()</a>
    </div>
    <div>
      <a class="xref" href="https://docs.microsoft.com/dotnet/api/system.object.gettype#System_Object_GetType">Object.GetType()</a>
    </div>
    <div>
      <a class="xref" href="https://docs.microsoft.com/dotnet/api/system.object.memberwiseclone#System_Object_MemberwiseClone">Object.MemberwiseClone()</a>
    </div>
    <div>
      <a class="xref" href="https://docs.microsoft.com/dotnet/api/system.object.referenceequals#System_Object_ReferenceEquals_System_Object_System_Object_">Object.ReferenceEquals(Object, Object)</a>
    </div>
    <div>
      <a class="xref" href="https://docs.microsoft.com/dotnet/api/system.object.tostring#System_Object_ToString">Object.ToString()</a>
    </div>
  </div>
  <h6><strong>Namespace</strong>: <a class="xref" href="DotNext.Net.Cluster.Consensus.Raft.html">DotNext.Net.Cluster.Consensus.Raft</a></h6>
  <h6><strong>Assembly</strong>: DotNext.Net.Cluster.dll</h6>
  <h5 id="DotNext_Net_Cluster_Consensus_Raft_RaftCluster_1_syntax">Syntax</h5>
  <div class="codewrapper">
    <pre><code class="lang-csharp hljs">public abstract class RaftCluster&lt;TMember&gt; : Disposable, IDisposable, IRaftCluster, IReplicationCluster&lt;IRaftLogEntry&gt;, IReplicationCluster, ICluster, IRaftStateMachine where TMember : class, IRaftClusterMember, IDisposable</code></pre>
  </div>
  <h5 class="typeParameters">Type Parameters</h5>
  <table class="table table-bordered table-striped table-condensed">
    <thead>
      <tr>
        <th>Name</th>
        <th>Description</th>
      </tr>
    </thead>
    <tbody>
      <tr>
        <td><span class="parametername">TMember</span></td>
        <td></td>
      </tr>
    </tbody>
  </table>
  <h3 id="constructors">Constructors
  </h3>
  <span class="small pull-right mobile-hide">
    <span class="divider">|</span>
    <a href="https://github.com/sakno/dotNext/new/gh-pages/apiSpec/new?filename=DotNext_Net_Cluster_Consensus_Raft_RaftCluster_1__ctor_DotNext_Net_Cluster_Consensus_Raft_IClusterMemberConfiguration_DotNext_Net_Cluster_Consensus_Raft_RaftCluster__0__MemberCollectionBuilder__.md&amp;value=---%0Auid%3A%20DotNext.Net.Cluster.Consensus.Raft.RaftCluster%601.%23ctor(DotNext.Net.Cluster.Consensus.Raft.IClusterMemberConfiguration%2CDotNext.Net.Cluster.Consensus.Raft.RaftCluster%7B%600%7D.MemberCollectionBuilder%40)%0Asummary%3A%20'*You%20can%20override%20summary%20for%20the%20API%20here%20using%20*MARKDOWN*%20syntax'%0A---%0A%0A*Please%20type%20below%20more%20information%20about%20this%20API%3A*%0A%0A">Improve this Doc</a>
  </span>
  <span class="small pull-right mobile-hide">
    <a href="https://github.com/sakno/dotNext/blob/gh-pages/src/cluster/DotNext.Net.Cluster/Net/Cluster/Consensus/Raft/RaftCluster.cs/#L200">View Source</a>
  </span>
  <a id="DotNext_Net_Cluster_Consensus_Raft_RaftCluster_1__ctor_" data-uid="DotNext.Net.Cluster.Consensus.Raft.RaftCluster`1.#ctor*"></a>
  <h4 id="DotNext_Net_Cluster_Consensus_Raft_RaftCluster_1__ctor_DotNext_Net_Cluster_Consensus_Raft_IClusterMemberConfiguration_DotNext_Net_Cluster_Consensus_Raft_RaftCluster__0__MemberCollectionBuilder__" data-uid="DotNext.Net.Cluster.Consensus.Raft.RaftCluster`1.#ctor(DotNext.Net.Cluster.Consensus.Raft.IClusterMemberConfiguration,DotNext.Net.Cluster.Consensus.Raft.RaftCluster{`0}.MemberCollectionBuilder@)">RaftCluster(IClusterMemberConfiguration, out RaftCluster&lt;TMember&gt;.MemberCollectionBuilder)</h4>
  <div class="markdown level1 summary"><p>Initializes a new cluster manager for the local node.</p>
</div>
  <div class="markdown level1 conceptual"></div>
  <h5 class="decalaration">Declaration</h5>
  <div class="codewrapper">
    <pre><code class="lang-csharp hljs">protected RaftCluster(IClusterMemberConfiguration config, out RaftCluster&lt;TMember&gt;.MemberCollectionBuilder members)</code></pre>
  </div>
  <h5 class="parameters">Parameters</h5>
  <table class="table table-bordered table-striped table-condensed">
    <thead>
      <tr>
        <th>Type</th>
        <th>Name</th>
        <th>Description</th>
      </tr>
    </thead>
    <tbody>
      <tr>
        <td><a class="xref" href="DotNext.Net.Cluster.Consensus.Raft.IClusterMemberConfiguration.html">IClusterMemberConfiguration</a></td>
        <td><span class="parametername">config</span></td>
        <td><p>The configuration of the local node.</p>
</td>
      </tr>
      <tr>
        <td><a class="xref" href="DotNext.Net.Cluster.Consensus.Raft.RaftCluster-1.MemberCollectionBuilder.html">RaftCluster.MemberCollectionBuilder</a>&lt;&gt;</td>
        <td><span class="parametername">members</span></td>
        <td><p>The collection of members that can be modified at construction stage.</p>
</td>
      </tr>
    </tbody>
  </table>
  <h3 id="properties">Properties
  </h3>
  <span class="small pull-right mobile-hide">
    <span class="divider">|</span>
    <a href="https://github.com/sakno/dotNext/new/gh-pages/apiSpec/new?filename=DotNext_Net_Cluster_Consensus_Raft_RaftCluster_1_AuditTrail.md&amp;value=---%0Auid%3A%20DotNext.Net.Cluster.Consensus.Raft.RaftCluster%601.AuditTrail%0Asummary%3A%20'*You%20can%20override%20summary%20for%20the%20API%20here%20using%20*MARKDOWN*%20syntax'%0A---%0A%0A*Please%20type%20below%20more%20information%20about%20this%20API%3A*%0A%0A">Improve this Doc</a>
  </span>
  <span class="small pull-right mobile-hide">
    <a href="https://github.com/sakno/dotNext/blob/gh-pages/src/cluster/DotNext.Net.Cluster/Net/Cluster/Consensus/Raft/RaftCluster.cs/#L234">View Source</a>
  </span>
  <a id="DotNext_Net_Cluster_Consensus_Raft_RaftCluster_1_AuditTrail_" data-uid="DotNext.Net.Cluster.Consensus.Raft.RaftCluster`1.AuditTrail*"></a>
  <h4 id="DotNext_Net_Cluster_Consensus_Raft_RaftCluster_1_AuditTrail" data-uid="DotNext.Net.Cluster.Consensus.Raft.RaftCluster`1.AuditTrail">AuditTrail</h4>
  <div class="markdown level1 summary"><p>Associates audit trail with the current instance.</p>
</div>
  <div class="markdown level1 conceptual"></div>
  <h5 class="decalaration">Declaration</h5>
  <div class="codewrapper">
    <pre><code class="lang-csharp hljs">public IPersistentState AuditTrail { get; set; }</code></pre>
  </div>
  <h5 class="propertyValue">Property Value</h5>
  <table class="table table-bordered table-striped table-condensed">
    <thead>
      <tr>
        <th>Type</th>
        <th>Description</th>
      </tr>
    </thead>
    <tbody>
      <tr>
        <td><a class="xref" href="DotNext.Net.Cluster.Consensus.Raft.IPersistentState.html">IPersistentState</a></td>
        <td></td>
      </tr>
    </tbody>
  </table>
  <h5 class="exceptions">Exceptions</h5>
  <table class="table table-bordered table-striped table-condensed">
    <thead>
      <tr>
        <th>Type</th>
        <th>Condition</th>
      </tr>
    </thead>
    <tbody>
      <tr>
        <td><a class="xref" href="https://docs.microsoft.com/dotnet/api/system.argumentnullexception">ArgumentNullException</a></td>
        <td><p><code data-dev-comment-type="paramref" class="paramref">value</code> is <span class="xref">null</span>.</p>
</td>
      </tr>
    </tbody>
  </table>
  <span class="small pull-right mobile-hide">
    <span class="divider">|</span>
    <a href="https://github.com/sakno/dotNext/new/gh-pages/apiSpec/new?filename=DotNext_Net_Cluster_Consensus_Raft_RaftCluster_1_IsLeaderLocal.md&amp;value=---%0Auid%3A%20DotNext.Net.Cluster.Consensus.Raft.RaftCluster%601.IsLeaderLocal%0Asummary%3A%20'*You%20can%20override%20summary%20for%20the%20API%20here%20using%20*MARKDOWN*%20syntax'%0A---%0A%0A*Please%20type%20below%20more%20information%20about%20this%20API%3A*%0A%0A">Improve this Doc</a>
  </span>
  <span class="small pull-right mobile-hide">
    <a href="https://github.com/sakno/dotNext/blob/gh-pages/src/cluster/DotNext.Net.Cluster/Net/Cluster/Consensus/Raft/RaftCluster.cs/#L228">View Source</a>
  </span>
  <a id="DotNext_Net_Cluster_Consensus_Raft_RaftCluster_1_IsLeaderLocal_" data-uid="DotNext.Net.Cluster.Consensus.Raft.RaftCluster`1.IsLeaderLocal*"></a>
  <h4 id="DotNext_Net_Cluster_Consensus_Raft_RaftCluster_1_IsLeaderLocal" data-uid="DotNext.Net.Cluster.Consensus.Raft.RaftCluster`1.IsLeaderLocal">IsLeaderLocal</h4>
  <div class="markdown level1 summary"><p>Indicates that local member is a leader.</p>
</div>
  <div class="markdown level1 conceptual"></div>
  <h5 class="decalaration">Declaration</h5>
  <div class="codewrapper">
    <pre><code class="lang-csharp hljs">protected bool IsLeaderLocal { get; }</code></pre>
  </div>
  <h5 class="propertyValue">Property Value</h5>
  <table class="table table-bordered table-striped table-condensed">
    <thead>
      <tr>
        <th>Type</th>
        <th>Description</th>
      </tr>
    </thead>
    <tbody>
      <tr>
        <td><a class="xref" href="https://docs.microsoft.com/dotnet/api/system.boolean">Boolean</a></td>
        <td></td>
      </tr>
    </tbody>
  </table>
  <span class="small pull-right mobile-hide">
    <span class="divider">|</span>
    <a href="https://github.com/sakno/dotNext/new/gh-pages/apiSpec/new?filename=DotNext_Net_Cluster_Consensus_Raft_RaftCluster_1_Leader.md&amp;value=---%0Auid%3A%20DotNext.Net.Cluster.Consensus.Raft.RaftCluster%601.Leader%0Asummary%3A%20'*You%20can%20override%20summary%20for%20the%20API%20here%20using%20*MARKDOWN*%20syntax'%0A---%0A%0A*Please%20type%20below%20more%20information%20about%20this%20API%3A*%0A%0A">Improve this Doc</a>
  </span>
  <span class="small pull-right mobile-hide">
    <a href="https://github.com/sakno/dotNext/blob/gh-pages/src/cluster/DotNext.Net.Cluster/Net/Cluster/Consensus/Raft/RaftCluster.cs/#L298">View Source</a>
  </span>
  <a id="DotNext_Net_Cluster_Consensus_Raft_RaftCluster_1_Leader_" data-uid="DotNext.Net.Cluster.Consensus.Raft.RaftCluster`1.Leader*"></a>
  <h4 id="DotNext_Net_Cluster_Consensus_Raft_RaftCluster_1_Leader" data-uid="DotNext.Net.Cluster.Consensus.Raft.RaftCluster`1.Leader">Leader</h4>
  <div class="markdown level1 summary"><p>Gets leader of the cluster.</p>
</div>
  <div class="markdown level1 conceptual"></div>
  <h5 class="decalaration">Declaration</h5>
  <div class="codewrapper">
    <pre><code class="lang-csharp hljs">public TMember Leader { get; }</code></pre>
  </div>
  <h5 class="propertyValue">Property Value</h5>
  <table class="table table-bordered table-striped table-condensed">
    <thead>
      <tr>
        <th>Type</th>
        <th>Description</th>
      </tr>
    </thead>
    <tbody>
      <tr>
        <td><span class="xref">TMember</span></td>
        <td></td>
      </tr>
    </tbody>
  </table>
  <span class="small pull-right mobile-hide">
    <span class="divider">|</span>
    <a href="https://github.com/sakno/dotNext/new/gh-pages/apiSpec/new?filename=DotNext_Net_Cluster_Consensus_Raft_RaftCluster_1_Logger.md&amp;value=---%0Auid%3A%20DotNext.Net.Cluster.Consensus.Raft.RaftCluster%601.Logger%0Asummary%3A%20'*You%20can%20override%20summary%20for%20the%20API%20here%20using%20*MARKDOWN*%20syntax'%0A---%0A%0A*Please%20type%20below%20more%20information%20about%20this%20API%3A*%0A%0A">Improve this Doc</a>
  </span>
  <span class="small pull-right mobile-hide">
    <a href="https://github.com/sakno/dotNext/blob/gh-pages/src/cluster/DotNext.Net.Cluster/Net/Cluster/Consensus/Raft/RaftCluster.cs/#L218">View Source</a>
  </span>
  <a id="DotNext_Net_Cluster_Consensus_Raft_RaftCluster_1_Logger_" data-uid="DotNext.Net.Cluster.Consensus.Raft.RaftCluster`1.Logger*"></a>
  <h4 id="DotNext_Net_Cluster_Consensus_Raft_RaftCluster_1_Logger" data-uid="DotNext.Net.Cluster.Consensus.Raft.RaftCluster`1.Logger">Logger</h4>
  <div class="markdown level1 summary"><p>Gets logger used by this object.</p>
</div>
  <div class="markdown level1 conceptual"></div>
  <h5 class="decalaration">Declaration</h5>
  <div class="codewrapper">
    <pre><code class="lang-csharp hljs">[CLSCompliant(false)]
protected virtual ILogger Logger { get; }</code></pre>
  </div>
  <h5 class="propertyValue">Property Value</h5>
  <table class="table table-bordered table-striped table-condensed">
    <thead>
      <tr>
        <th>Type</th>
        <th>Description</th>
      </tr>
    </thead>
    <tbody>
      <tr>
        <td><a class="xref" href="https://docs.microsoft.com/dotnet/api/microsoft.extensions.logging.ilogger">ILogger</a></td>
        <td></td>
      </tr>
    </tbody>
  </table>
  <span class="small pull-right mobile-hide">
    <span class="divider">|</span>
    <a href="https://github.com/sakno/dotNext/new/gh-pages/apiSpec/new?filename=DotNext_Net_Cluster_Consensus_Raft_RaftCluster_1_Members.md&amp;value=---%0Auid%3A%20DotNext.Net.Cluster.Consensus.Raft.RaftCluster%601.Members%0Asummary%3A%20'*You%20can%20override%20summary%20for%20the%20API%20here%20using%20*MARKDOWN*%20syntax'%0A---%0A%0A*Please%20type%20below%20more%20information%20about%20this%20API%3A*%0A%0A">Improve this Doc</a>
  </span>
  <span class="small pull-right mobile-hide">
    <a href="https://github.com/sakno/dotNext/blob/gh-pages/src/cluster/DotNext.Net.Cluster/Net/Cluster/Consensus/Raft/RaftCluster.cs/#L268">View Source</a>
  </span>
  <a id="DotNext_Net_Cluster_Consensus_Raft_RaftCluster_1_Members_" data-uid="DotNext.Net.Cluster.Consensus.Raft.RaftCluster`1.Members*"></a>
  <h4 id="DotNext_Net_Cluster_Consensus_Raft_RaftCluster_1_Members" data-uid="DotNext.Net.Cluster.Consensus.Raft.RaftCluster`1.Members">Members</h4>
  <div class="markdown level1 summary"><p>Gets members of Raft-based cluster.</p>
</div>
  <div class="markdown level1 conceptual"></div>
  <h5 class="decalaration">Declaration</h5>
  <div class="codewrapper">
    <pre><code class="lang-csharp hljs">public IReadOnlyCollection&lt;TMember&gt; Members { get; }</code></pre>
  </div>
  <h5 class="propertyValue">Property Value</h5>
  <table class="table table-bordered table-striped table-condensed">
    <thead>
      <tr>
        <th>Type</th>
        <th>Description</th>
      </tr>
    </thead>
    <tbody>
      <tr>
        <td><a class="xref" href="https://docs.microsoft.com/dotnet/api/system.collections.generic.ireadonlycollection-1">IReadOnlyCollection</a>&lt;TMember&gt;</td>
        <td><p>A collection of cluster member.</p>
</td>
      </tr>
    </tbody>
  </table>
  <span class="small pull-right mobile-hide">
    <span class="divider">|</span>
    <a href="https://github.com/sakno/dotNext/new/gh-pages/apiSpec/new?filename=DotNext_Net_Cluster_Consensus_Raft_RaftCluster_1_Metrics.md&amp;value=---%0Auid%3A%20DotNext.Net.Cluster.Consensus.Raft.RaftCluster%601.Metrics%0Asummary%3A%20'*You%20can%20override%20summary%20for%20the%20API%20here%20using%20*MARKDOWN*%20syntax'%0A---%0A%0A*Please%20type%20below%20more%20information%20about%20this%20API%3A*%0A%0A">Improve this Doc</a>
  </span>
  <span class="small pull-right mobile-hide">
    <a href="https://github.com/sakno/dotNext/blob/gh-pages/src/cluster/DotNext.Net.Cluster/Net/Cluster/Consensus/Raft/RaftCluster.cs/#L277">View Source</a>
  </span>
  <a id="DotNext_Net_Cluster_Consensus_Raft_RaftCluster_1_Metrics_" data-uid="DotNext.Net.Cluster.Consensus.Raft.RaftCluster`1.Metrics*"></a>
  <h4 id="DotNext_Net_Cluster_Consensus_Raft_RaftCluster_1_Metrics" data-uid="DotNext.Net.Cluster.Consensus.Raft.RaftCluster`1.Metrics">Metrics</h4>
  <div class="markdown level1 summary"><p>Establishes metrics collector.</p>
</div>
  <div class="markdown level1 conceptual"></div>
  <h5 class="decalaration">Declaration</h5>
  <div class="codewrapper">
    <pre><code class="lang-csharp hljs">public MetricsCollector Metrics { protected get; set; }</code></pre>
  </div>
  <h5 class="propertyValue">Property Value</h5>
  <table class="table table-bordered table-striped table-condensed">
    <thead>
      <tr>
        <th>Type</th>
        <th>Description</th>
      </tr>
    </thead>
    <tbody>
      <tr>
        <td><a class="xref" href="DotNext.Net.Cluster.Consensus.Raft.MetricsCollector.html">MetricsCollector</a></td>
        <td></td>
      </tr>
    </tbody>
  </table>
  <span class="small pull-right mobile-hide">
    <span class="divider">|</span>
    <a href="https://github.com/sakno/dotNext/new/gh-pages/apiSpec/new?filename=DotNext_Net_Cluster_Consensus_Raft_RaftCluster_1_Term.md&amp;value=---%0Auid%3A%20DotNext.Net.Cluster.Consensus.Raft.RaftCluster%601.Term%0Asummary%3A%20'*You%20can%20override%20summary%20for%20the%20API%20here%20using%20*MARKDOWN*%20syntax'%0A---%0A%0A*Please%20type%20below%20more%20information%20about%20this%20API%3A*%0A%0A">Improve this Doc</a>
  </span>
  <span class="small pull-right mobile-hide">
    <a href="https://github.com/sakno/dotNext/blob/gh-pages/src/cluster/DotNext.Net.Cluster/Net/Cluster/Consensus/Raft/RaftCluster.cs/#L286">View Source</a>
  </span>
  <a id="DotNext_Net_Cluster_Consensus_Raft_RaftCluster_1_Term_" data-uid="DotNext.Net.Cluster.Consensus.Raft.RaftCluster`1.Term*"></a>
  <h4 id="DotNext_Net_Cluster_Consensus_Raft_RaftCluster_1_Term" data-uid="DotNext.Net.Cluster.Consensus.Raft.RaftCluster`1.Term">Term</h4>
  <div class="markdown level1 summary"><p>Gets Term value maintained by local member.</p>
</div>
  <div class="markdown level1 conceptual"></div>
  <h5 class="decalaration">Declaration</h5>
  <div class="codewrapper">
    <pre><code class="lang-csharp hljs">public long Term { get; }</code></pre>
  </div>
  <h5 class="propertyValue">Property Value</h5>
  <table class="table table-bordered table-striped table-condensed">
    <thead>
      <tr>
        <th>Type</th>
        <th>Description</th>
      </tr>
    </thead>
    <tbody>
      <tr>
        <td><a class="xref" href="https://docs.microsoft.com/dotnet/api/system.int64">Int64</a></td>
        <td></td>
      </tr>
    </tbody>
  </table>
  <span class="small pull-right mobile-hide">
    <span class="divider">|</span>
    <a href="https://github.com/sakno/dotNext/new/gh-pages/apiSpec/new?filename=DotNext_Net_Cluster_Consensus_Raft_RaftCluster_1_Token.md&amp;value=---%0Auid%3A%20DotNext.Net.Cluster.Consensus.Raft.RaftCluster%601.Token%0Asummary%3A%20'*You%20can%20override%20summary%20for%20the%20API%20here%20using%20*MARKDOWN*%20syntax'%0A---%0A%0A*Please%20type%20below%20more%20information%20about%20this%20API%3A*%0A%0A">Improve this Doc</a>
  </span>
  <span class="small pull-right mobile-hide">
    <a href="https://github.com/sakno/dotNext/blob/gh-pages/src/cluster/DotNext.Net.Cluster/Net/Cluster/Consensus/Raft/RaftCluster.cs/#L243">View Source</a>
  </span>
  <a id="DotNext_Net_Cluster_Consensus_Raft_RaftCluster_1_Token_" data-uid="DotNext.Net.Cluster.Consensus.Raft.RaftCluster`1.Token*"></a>
  <h4 id="DotNext_Net_Cluster_Consensus_Raft_RaftCluster_1_Token" data-uid="DotNext.Net.Cluster.Consensus.Raft.RaftCluster`1.Token">Token</h4>
  <div class="markdown level1 summary"><p>Gets token that can be used for all internal asynchronous operations.</p>
</div>
  <div class="markdown level1 conceptual"></div>
  <h5 class="decalaration">Declaration</h5>
  <div class="codewrapper">
    <pre><code class="lang-csharp hljs">protected CancellationToken Token { get; }</code></pre>
  </div>
  <h5 class="propertyValue">Property Value</h5>
  <table class="table table-bordered table-striped table-condensed">
    <thead>
      <tr>
        <th>Type</th>
        <th>Description</th>
      </tr>
    </thead>
    <tbody>
      <tr>
        <td><a class="xref" href="https://docs.microsoft.com/dotnet/api/system.threading.cancellationtoken">CancellationToken</a></td>
        <td></td>
      </tr>
    </tbody>
  </table>
  <h3 id="methods">Methods
  </h3>
  <span class="small pull-right mobile-hide">
    <span class="divider">|</span>
    <a href="https://github.com/sakno/dotNext/new/gh-pages/apiSpec/new?filename=DotNext_Net_Cluster_Consensus_Raft_RaftCluster_1_ChangeMembersAsync_DotNext_Net_Cluster_Consensus_Raft_RaftCluster__0__MemberCollectionMutator_.md&amp;value=---%0Auid%3A%20DotNext.Net.Cluster.Consensus.Raft.RaftCluster%601.ChangeMembersAsync(DotNext.Net.Cluster.Consensus.Raft.RaftCluster%7B%600%7D.MemberCollectionMutator)%0Asummary%3A%20'*You%20can%20override%20summary%20for%20the%20API%20here%20using%20*MARKDOWN*%20syntax'%0A---%0A%0A*Please%20type%20below%20more%20information%20about%20this%20API%3A*%0A%0A">Improve this Doc</a>
  </span>
  <span class="small pull-right mobile-hide">
    <a href="https://github.com/sakno/dotNext/blob/gh-pages/src/cluster/DotNext.Net.Cluster/Net/Cluster/Consensus/Raft/RaftCluster.cs/#L257">View Source</a>
  </span>
  <a id="DotNext_Net_Cluster_Consensus_Raft_RaftCluster_1_ChangeMembersAsync_" data-uid="DotNext.Net.Cluster.Consensus.Raft.RaftCluster`1.ChangeMembersAsync*"></a>
  <h4 id="DotNext_Net_Cluster_Consensus_Raft_RaftCluster_1_ChangeMembersAsync_DotNext_Net_Cluster_Consensus_Raft_RaftCluster__0__MemberCollectionMutator_" data-uid="DotNext.Net.Cluster.Consensus.Raft.RaftCluster`1.ChangeMembersAsync(DotNext.Net.Cluster.Consensus.Raft.RaftCluster{`0}.MemberCollectionMutator)">ChangeMembersAsync(RaftCluster&lt;TMember&gt;.MemberCollectionMutator)</h4>
  <div class="markdown level1 summary"><p>Modifies collection of cluster members.</p>
</div>
  <div class="markdown level1 conceptual"></div>
  <h5 class="decalaration">Declaration</h5>
  <div class="codewrapper">
    <pre><code class="lang-csharp hljs">protected Task ChangeMembersAsync(RaftCluster&lt;TMember&gt;.MemberCollectionMutator mutator)</code></pre>
  </div>
  <h5 class="parameters">Parameters</h5>
  <table class="table table-bordered table-striped table-condensed">
    <thead>
      <tr>
        <th>Type</th>
        <th>Name</th>
        <th>Description</th>
      </tr>
    </thead>
    <tbody>
      <tr>
        <td><a class="xref" href="DotNext.Net.Cluster.Consensus.Raft.RaftCluster-1.MemberCollectionMutator.html">RaftCluster.MemberCollectionMutator</a>&lt;&gt;</td>
        <td><span class="parametername">mutator</span></td>
        <td><p>The action that can be used to change set of cluster members.</p>
</td>
      </tr>
    </tbody>
  </table>
  <h5 class="returns">Returns</h5>
  <table class="table table-bordered table-striped table-condensed">
    <thead>
      <tr>
        <th>Type</th>
        <th>Description</th>
      </tr>
    </thead>
    <tbody>
      <tr>
        <td><a class="xref" href="https://docs.microsoft.com/dotnet/api/system.threading.tasks.task">Task</a></td>
        <td><p>The task representing asynchronous execution of this method.</p>
</td>
      </tr>
    </tbody>
  </table>
  <span class="small pull-right mobile-hide">
    <span class="divider">|</span>
    <a href="https://github.com/sakno/dotNext/new/gh-pages/apiSpec/new?filename=DotNext_Net_Cluster_Consensus_Raft_RaftCluster_1_Dispose_System_Boolean_.md&amp;value=---%0Auid%3A%20DotNext.Net.Cluster.Consensus.Raft.RaftCluster%601.Dispose(System.Boolean)%0Asummary%3A%20'*You%20can%20override%20summary%20for%20the%20API%20here%20using%20*MARKDOWN*%20syntax'%0A---%0A%0A*Please%20type%20below%20more%20information%20about%20this%20API%3A*%0A%0A">Improve this Doc</a>
  </span>
  <span class="small pull-right mobile-hide">
    <a href="https://github.com/sakno/dotNext/blob/gh-pages/src/cluster/DotNext.Net.Cluster/Net/Cluster/Consensus/Raft/RaftCluster.cs/#L567">View Source</a>
  </span>
  <a id="DotNext_Net_Cluster_Consensus_Raft_RaftCluster_1_Dispose_" data-uid="DotNext.Net.Cluster.Consensus.Raft.RaftCluster`1.Dispose*"></a>
  <h4 id="DotNext_Net_Cluster_Consensus_Raft_RaftCluster_1_Dispose_System_Boolean_" data-uid="DotNext.Net.Cluster.Consensus.Raft.RaftCluster`1.Dispose(System.Boolean)">Dispose(Boolean)</h4>
  <div class="markdown level1 summary"><p>Releases managed and unmanaged resources associated with this object.</p>
</div>
  <div class="markdown level1 conceptual"></div>
  <h5 class="decalaration">Declaration</h5>
  <div class="codewrapper">
    <pre><code class="lang-csharp hljs">protected override void Dispose(bool disposing)</code></pre>
  </div>
  <h5 class="parameters">Parameters</h5>
  <table class="table table-bordered table-striped table-condensed">
    <thead>
      <tr>
        <th>Type</th>
        <th>Name</th>
        <th>Description</th>
      </tr>
    </thead>
    <tbody>
      <tr>
        <td><a class="xref" href="https://docs.microsoft.com/dotnet/api/system.boolean">Boolean</a></td>
        <td><span class="parametername">disposing</span></td>
        <td><p><span class="xref">true</span> if called from <a class="xref" href="DotNext.Disposable.html#DotNext_Disposable_Dispose">Dispose()</a>; <span class="xref">false</span> if called from finalizer <a class="xref" href="DotNext.Disposable.html#DotNext_Disposable_Finalize">Finalize()</a>.</p>
</td>
      </tr>
    </tbody>
  </table>
  <h5 class="overrides">Overrides</h5>
  <div><a class="xref" href="DotNext.Disposable.html#DotNext_Disposable_Dispose_System_Boolean_">Disposable.Dispose(Boolean)</a></div>
  <span class="small pull-right mobile-hide">
    <span class="divider">|</span>
    <a href="https://github.com/sakno/dotNext/new/gh-pages/apiSpec/new?filename=DotNext_Net_Cluster_Consensus_Raft_RaftCluster_1_FindMember_System_Predicate__0__.md&amp;value=---%0Auid%3A%20DotNext.Net.Cluster.Consensus.Raft.RaftCluster%601.FindMember(System.Predicate%7B%600%7D)%0Asummary%3A%20'*You%20can%20override%20summary%20for%20the%20API%20here%20using%20*MARKDOWN*%20syntax'%0A---%0A%0A*Please%20type%20below%20more%20information%20about%20this%20API%3A*%0A%0A">Improve this Doc</a>
  </span>
  <span class="small pull-right mobile-hide">
    <a href="https://github.com/sakno/dotNext/blob/gh-pages/src/cluster/DotNext.Net.Cluster/Net/Cluster/Consensus/Raft/RaftCluster.cs/#L380">View Source</a>
  </span>
  <a id="DotNext_Net_Cluster_Consensus_Raft_RaftCluster_1_FindMember_" data-uid="DotNext.Net.Cluster.Consensus.Raft.RaftCluster`1.FindMember*"></a>
  <h4 id="DotNext_Net_Cluster_Consensus_Raft_RaftCluster_1_FindMember_System_Predicate__0__" data-uid="DotNext.Net.Cluster.Consensus.Raft.RaftCluster`1.FindMember(System.Predicate{`0})">FindMember(Predicate&lt;TMember&gt;)</h4>
  <div class="markdown level1 summary"><p>Finds cluster member using predicate.</p>
</div>
  <div class="markdown level1 conceptual"></div>
  <h5 class="decalaration">Declaration</h5>
  <div class="codewrapper">
    <pre><code class="lang-csharp hljs">protected TMember FindMember(Predicate&lt;TMember&gt; matcher)</code></pre>
  </div>
  <h5 class="parameters">Parameters</h5>
  <table class="table table-bordered table-striped table-condensed">
    <thead>
      <tr>
        <th>Type</th>
        <th>Name</th>
        <th>Description</th>
      </tr>
    </thead>
    <tbody>
      <tr>
        <td><a class="xref" href="https://docs.microsoft.com/dotnet/api/system.predicate-1">Predicate</a>&lt;TMember&gt;</td>
        <td><span class="parametername">matcher</span></td>
        <td><p>The predicate used to find appropriate member.</p>
</td>
      </tr>
    </tbody>
  </table>
  <h5 class="returns">Returns</h5>
  <table class="table table-bordered table-striped table-condensed">
    <thead>
      <tr>
        <th>Type</th>
        <th>Description</th>
      </tr>
    </thead>
    <tbody>
      <tr>
        <td><span class="xref">TMember</span></td>
        <td><p>The cluster member;</p>
</td>
      </tr>
    </tbody>
  </table>
  <span class="small pull-right mobile-hide">
    <span class="divider">|</span>
    <a href="https://github.com/sakno/dotNext/new/gh-pages/apiSpec/new?filename=DotNext_Net_Cluster_Consensus_Raft_RaftCluster_1_ForceReplicationAsync_System_TimeSpan_System_Threading_CancellationToken_.md&amp;value=---%0Auid%3A%20DotNext.Net.Cluster.Consensus.Raft.RaftCluster%601.ForceReplicationAsync(System.TimeSpan%2CSystem.Threading.CancellationToken)%0Asummary%3A%20'*You%20can%20override%20summary%20for%20the%20API%20here%20using%20*MARKDOWN*%20syntax'%0A---%0A%0A*Please%20type%20below%20more%20information%20about%20this%20API%3A*%0A%0A">Improve this Doc</a>
  </span>
  <span class="small pull-right mobile-hide">
    <a href="https://github.com/sakno/dotNext/blob/gh-pages/src/cluster/DotNext.Net.Cluster/Net/Cluster/Consensus/Raft/RaftCluster.cs/#L560">View Source</a>
  </span>
  <a id="DotNext_Net_Cluster_Consensus_Raft_RaftCluster_1_ForceReplicationAsync_" data-uid="DotNext.Net.Cluster.Consensus.Raft.RaftCluster`1.ForceReplicationAsync*"></a>
  <h4 id="DotNext_Net_Cluster_Consensus_Raft_RaftCluster_1_ForceReplicationAsync_System_TimeSpan_System_Threading_CancellationToken_" data-uid="DotNext.Net.Cluster.Consensus.Raft.RaftCluster`1.ForceReplicationAsync(System.TimeSpan,System.Threading.CancellationToken)">ForceReplicationAsync(TimeSpan, CancellationToken)</h4>
  <div class="markdown level1 summary"><p>Forces replication.</p>
</div>
  <div class="markdown level1 conceptual"></div>
  <h5 class="decalaration">Declaration</h5>
  <div class="codewrapper">
    <pre><code class="lang-csharp hljs">public Task&lt;bool&gt; ForceReplicationAsync(TimeSpan timeout, CancellationToken token = default(CancellationToken))</code></pre>
  </div>
  <h5 class="parameters">Parameters</h5>
  <table class="table table-bordered table-striped table-condensed">
    <thead>
      <tr>
        <th>Type</th>
        <th>Name</th>
        <th>Description</th>
      </tr>
    </thead>
    <tbody>
      <tr>
        <td><a class="xref" href="https://docs.microsoft.com/dotnet/api/system.timespan">TimeSpan</a></td>
        <td><span class="parametername">timeout</span></td>
        <td><p>The time to wait until replication ends.</p>
</td>
      </tr>
      <tr>
        <td><a class="xref" href="https://docs.microsoft.com/dotnet/api/system.threading.cancellationtoken">CancellationToken</a></td>
        <td><span class="parametername">token</span></td>
        <td><p>The token that can be used to cancel waiting.</p>
</td>
      </tr>
    </tbody>
  </table>
  <h5 class="returns">Returns</h5>
  <table class="table table-bordered table-striped table-condensed">
    <thead>
      <tr>
        <th>Type</th>
        <th>Description</th>
      </tr>
    </thead>
    <tbody>
      <tr>
        <td><a class="xref" href="https://docs.microsoft.com/dotnet/api/system.threading.tasks.task-1">Task</a>&lt;<a class="xref" href="https://docs.microsoft.com/dotnet/api/system.boolean">Boolean</a>&gt;</td>
        <td><p><span class="xref">true</span> if replication is completed; <span class="xref">false</span>.</p>
</td>
      </tr>
    </tbody>
  </table>
  <h5 class="exceptions">Exceptions</h5>
  <table class="table table-bordered table-striped table-condensed">
    <thead>
      <tr>
        <th>Type</th>
        <th>Condition</th>
      </tr>
    </thead>
    <tbody>
      <tr>
        <td><a class="xref" href="https://docs.microsoft.com/dotnet/api/system.invalidoperationexception">InvalidOperationException</a></td>
        <td><p>The local cluster member is not a leader.</p>
</td>
      </tr>
      <tr>
        <td><a class="xref" href="https://docs.microsoft.com/dotnet/api/system.operationcanceledexception">OperationCanceledException</a></td>
        <td><p>The operation has been canceled.</p>
</td>
      </tr>
    </tbody>
  </table>
  <span class="small pull-right mobile-hide">
    <span class="divider">|</span>
    <a href="https://github.com/sakno/dotNext/new/gh-pages/apiSpec/new?filename=DotNext_Net_Cluster_Consensus_Raft_RaftCluster_1_ReceiveEntries__1__0_System_Int64_ILogEntryProducer___0__System_Int64_System_Int64_System_Int64_.md&amp;value=---%0Auid%3A%20DotNext.Net.Cluster.Consensus.Raft.RaftCluster%601.ReceiveEntries%60%601(%600%2CSystem.Int64%2CILogEntryProducer%7B%60%600%7D%2CSystem.Int64%2CSystem.Int64%2CSystem.Int64)%0Asummary%3A%20'*You%20can%20override%20summary%20for%20the%20API%20here%20using%20*MARKDOWN*%20syntax'%0A---%0A%0A*Please%20type%20below%20more%20information%20about%20this%20API%3A*%0A%0A">Improve this Doc</a>
  </span>
  <span class="small pull-right mobile-hide">
    <a href="https://github.com/sakno/dotNext/blob/gh-pages/src/cluster/DotNext.Net.Cluster/Net/Cluster/Consensus/Raft/RaftCluster.cs/#L416">View Source</a>
  </span>
  <a id="DotNext_Net_Cluster_Consensus_Raft_RaftCluster_1_ReceiveEntries_" data-uid="DotNext.Net.Cluster.Consensus.Raft.RaftCluster`1.ReceiveEntries*"></a>
  <h4 id="DotNext_Net_Cluster_Consensus_Raft_RaftCluster_1_ReceiveEntries__1__0_System_Int64_ILogEntryProducer___0__System_Int64_System_Int64_System_Int64_" data-uid="DotNext.Net.Cluster.Consensus.Raft.RaftCluster`1.ReceiveEntries``1(`0,System.Int64,ILogEntryProducer{``0},System.Int64,System.Int64,System.Int64)">ReceiveEntries&lt;TEntry&gt;(TMember, Int64, ILogEntryProducer&lt;TEntry&gt;, Int64, Int64, Int64)</h4>
  <div class="markdown level1 summary"><p>Handles AppendEntries message received from remote cluster member.</p>
</div>
  <div class="markdown level1 conceptual"></div>
  <h5 class="decalaration">Declaration</h5>
  <div class="codewrapper">
    <pre><code class="lang-csharp hljs">protected Task&lt;Result&lt;bool&gt;&gt; ReceiveEntries&lt;TEntry&gt;(TMember sender, long senderTerm, ILogEntryProducer&lt;TEntry&gt; entries, long prevLogIndex, long prevLogTerm, long commitIndex)
    where TEntry : IRaftLogEntry</code></pre>
  </div>
  <h5 class="parameters">Parameters</h5>
  <table class="table table-bordered table-striped table-condensed">
    <thead>
      <tr>
        <th>Type</th>
        <th>Name</th>
        <th>Description</th>
      </tr>
    </thead>
    <tbody>
      <tr>
        <td><span class="xref">TMember</span></td>
        <td><span class="parametername">sender</span></td>
        <td><p>The sender of the replica message.</p>
</td>
      </tr>
      <tr>
        <td><a class="xref" href="https://docs.microsoft.com/dotnet/api/system.int64">Int64</a></td>
        <td><span class="parametername">senderTerm</span></td>
        <td><p>Term value provided by Heartbeat message sender.</p>
</td>
      </tr>
      <tr>
        <td><span class="xref">ILogEntryProducer</span>&lt;TEntry&gt;</td>
        <td><span class="parametername">entries</span></td>
        <td><p>The stateful function that provides entries to be committed locally.</p>
</td>
      </tr>
      <tr>
        <td><a class="xref" href="https://docs.microsoft.com/dotnet/api/system.int64">Int64</a></td>
        <td><span class="parametername">prevLogIndex</span></td>
        <td><p>Index of log entry immediately preceding new ones.</p>
</td>
      </tr>
      <tr>
        <td><a class="xref" href="https://docs.microsoft.com/dotnet/api/system.int64">Int64</a></td>
        <td><span class="parametername">prevLogTerm</span></td>
        <td><p>Term of <code data-dev-comment-type="paramref" class="paramref">prevLogIndex</code> entry.</p>
</td>
      </tr>
      <tr>
        <td><a class="xref" href="https://docs.microsoft.com/dotnet/api/system.int64">Int64</a></td>
        <td><span class="parametername">commitIndex</span></td>
        <td><p>The last entry known to be committed on the sender side.</p>
</td>
      </tr>
    </tbody>
  </table>
  <h5 class="returns">Returns</h5>
  <table class="table table-bordered table-striped table-condensed">
    <thead>
      <tr>
        <th>Type</th>
        <th>Description</th>
      </tr>
    </thead>
    <tbody>
      <tr>
        <td><a class="xref" href="https://docs.microsoft.com/dotnet/api/system.threading.tasks.task-1">Task</a>&lt;<a class="xref" href="DotNext.Net.Cluster.Consensus.Raft.Result-1.html">Result</a>&lt;<a class="xref" href="https://docs.microsoft.com/dotnet/api/system.boolean">Boolean</a>&gt;&gt;</td>
        <td><p><span class="xref">true</span> if log entry is committed successfully; <span class="xref">false</span> if preceding is not present in local audit trail.</p>
</td>
      </tr>
    </tbody>
  </table>
  <h5 class="typeParameters">Type Parameters</h5>
  <table class="table table-bordered table-striped table-condensed">
    <thead>
      <tr>
        <th>Name</th>
        <th>Description</th>
      </tr>
    </thead>
    <tbody>
      <tr>
        <td><span class="parametername">TEntry</span></td>
        <td><p>The actual type of the log entry returned by the supplier.</p>
</td>
      </tr>
    </tbody>
  </table>
  <span class="small pull-right mobile-hide">
    <span class="divider">|</span>
    <a href="https://github.com/sakno/dotNext/new/gh-pages/apiSpec/new?filename=DotNext_Net_Cluster_Consensus_Raft_RaftCluster_1_ReceiveResign.md&amp;value=---%0Auid%3A%20DotNext.Net.Cluster.Consensus.Raft.RaftCluster%601.ReceiveResign%0Asummary%3A%20'*You%20can%20override%20summary%20for%20the%20API%20here%20using%20*MARKDOWN*%20syntax'%0A---%0A%0A*Please%20type%20below%20more%20information%20about%20this%20API%3A*%0A%0A">Improve this Doc</a>
  </span>
  <span class="small pull-right mobile-hide">
    <a href="https://github.com/sakno/dotNext/blob/gh-pages/src/cluster/DotNext.Net.Cluster/Net/Cluster/Consensus/Raft/RaftCluster.cs/#L506">View Source</a>
  </span>
  <a id="DotNext_Net_Cluster_Consensus_Raft_RaftCluster_1_ReceiveResign_" data-uid="DotNext.Net.Cluster.Consensus.Raft.RaftCluster`1.ReceiveResign*"></a>
  <h4 id="DotNext_Net_Cluster_Consensus_Raft_RaftCluster_1_ReceiveResign" data-uid="DotNext.Net.Cluster.Consensus.Raft.RaftCluster`1.ReceiveResign">ReceiveResign()</h4>
  <div class="markdown level1 summary"><p>Revokes leadership of the local node.</p>
</div>
  <div class="markdown level1 conceptual"></div>
  <h5 class="decalaration">Declaration</h5>
  <div class="codewrapper">
    <pre><code class="lang-csharp hljs">protected Task&lt;bool&gt; ReceiveResign()</code></pre>
  </div>
  <h5 class="returns">Returns</h5>
  <table class="table table-bordered table-striped table-condensed">
    <thead>
      <tr>
        <th>Type</th>
        <th>Description</th>
      </tr>
    </thead>
    <tbody>
      <tr>
        <td><a class="xref" href="https://docs.microsoft.com/dotnet/api/system.threading.tasks.task-1">Task</a>&lt;<a class="xref" href="https://docs.microsoft.com/dotnet/api/system.boolean">Boolean</a>&gt;</td>
        <td><p><span class="xref">true</span>, if leadership is revoked successfully; otherwise, <span class="xref">false</span>.</p>
</td>
      </tr>
    </tbody>
  </table>
  <span class="small pull-right mobile-hide">
    <span class="divider">|</span>
    <a href="https://github.com/sakno/dotNext/new/gh-pages/apiSpec/new?filename=DotNext_Net_Cluster_Consensus_Raft_RaftCluster_1_ReceiveSnapshot__0_System_Int64_DotNext_Net_Cluster_Consensus_Raft_IRaftLogEntry_System_Int64_.md&amp;value=---%0Auid%3A%20DotNext.Net.Cluster.Consensus.Raft.RaftCluster%601.ReceiveSnapshot(%600%2CSystem.Int64%2CDotNext.Net.Cluster.Consensus.Raft.IRaftLogEntry%2CSystem.Int64)%0Asummary%3A%20'*You%20can%20override%20summary%20for%20the%20API%20here%20using%20*MARKDOWN*%20syntax'%0A---%0A%0A*Please%20type%20below%20more%20information%20about%20this%20API%3A*%0A%0A">Improve this Doc</a>
  </span>
  <span class="small pull-right mobile-hide">
    <a href="https://github.com/sakno/dotNext/blob/gh-pages/src/cluster/DotNext.Net.Cluster/Net/Cluster/Consensus/Raft/RaftCluster.cs/#L391">View Source</a>
  </span>
  <a id="DotNext_Net_Cluster_Consensus_Raft_RaftCluster_1_ReceiveSnapshot_" data-uid="DotNext.Net.Cluster.Consensus.Raft.RaftCluster`1.ReceiveSnapshot*"></a>
  <h4 id="DotNext_Net_Cluster_Consensus_Raft_RaftCluster_1_ReceiveSnapshot__0_System_Int64_DotNext_Net_Cluster_Consensus_Raft_IRaftLogEntry_System_Int64_" data-uid="DotNext.Net.Cluster.Consensus.Raft.RaftCluster`1.ReceiveSnapshot(`0,System.Int64,DotNext.Net.Cluster.Consensus.Raft.IRaftLogEntry,System.Int64)">ReceiveSnapshot(TMember, Int64, IRaftLogEntry, Int64)</h4>
  <div class="markdown level1 summary"><p>Handles InstallSnapshot message received from remote cluster member.</p>
</div>
  <div class="markdown level1 conceptual"></div>
  <h5 class="decalaration">Declaration</h5>
  <div class="codewrapper">
    <pre><code class="lang-csharp hljs">protected Task&lt;Result&lt;bool&gt;&gt; ReceiveSnapshot(TMember sender, long senderTerm, IRaftLogEntry snapshot, long snapshotIndex)</code></pre>
  </div>
  <h5 class="parameters">Parameters</h5>
  <table class="table table-bordered table-striped table-condensed">
    <thead>
      <tr>
        <th>Type</th>
        <th>Name</th>
        <th>Description</th>
      </tr>
    </thead>
    <tbody>
      <tr>
        <td><span class="xref">TMember</span></td>
        <td><span class="parametername">sender</span></td>
        <td><p>The sender of the snapshot message.</p>
</td>
      </tr>
      <tr>
        <td><a class="xref" href="https://docs.microsoft.com/dotnet/api/system.int64">Int64</a></td>
        <td><span class="parametername">senderTerm</span></td>
        <td><p>Term value provided by InstallSnapshot message sender.</p>
</td>
      </tr>
      <tr>
        <td><a class="xref" href="DotNext.Net.Cluster.Consensus.Raft.IRaftLogEntry.html">IRaftLogEntry</a></td>
        <td><span class="parametername">snapshot</span></td>
        <td><p>The snapshot to be installed into local audit trail.</p>
</td>
      </tr>
      <tr>
        <td><a class="xref" href="https://docs.microsoft.com/dotnet/api/system.int64">Int64</a></td>
        <td><span class="parametername">snapshotIndex</span></td>
        <td><p>The index of the last log entry included in the snapshot.</p>
</td>
      </tr>
    </tbody>
  </table>
  <h5 class="returns">Returns</h5>
  <table class="table table-bordered table-striped table-condensed">
    <thead>
      <tr>
        <th>Type</th>
        <th>Description</th>
      </tr>
    </thead>
    <tbody>
      <tr>
        <td><a class="xref" href="https://docs.microsoft.com/dotnet/api/system.threading.tasks.task-1">Task</a>&lt;<a class="xref" href="DotNext.Net.Cluster.Consensus.Raft.Result-1.html">Result</a>&lt;<a class="xref" href="https://docs.microsoft.com/dotnet/api/system.boolean">Boolean</a>&gt;&gt;</td>
        <td><p><span class="xref">true</span> if snapshot is installed successfully; <span class="xref">false</span> if snapshot is outdated.</p>
</td>
      </tr>
    </tbody>
  </table>
  <span class="small pull-right mobile-hide">
    <span class="divider">|</span>
    <a href="https://github.com/sakno/dotNext/new/gh-pages/apiSpec/new?filename=DotNext_Net_Cluster_Consensus_Raft_RaftCluster_1_ReceiveVote__0_System_Int64_System_Int64_System_Int64_.md&amp;value=---%0Auid%3A%20DotNext.Net.Cluster.Consensus.Raft.RaftCluster%601.ReceiveVote(%600%2CSystem.Int64%2CSystem.Int64%2CSystem.Int64)%0Asummary%3A%20'*You%20can%20override%20summary%20for%20the%20API%20here%20using%20*MARKDOWN*%20syntax'%0A---%0A%0A*Please%20type%20below%20more%20information%20about%20this%20API%3A*%0A%0A">Improve this Doc</a>
  </span>
  <span class="small pull-right mobile-hide">
    <a href="https://github.com/sakno/dotNext/blob/gh-pages/src/cluster/DotNext.Net.Cluster/Net/Cluster/Consensus/Raft/RaftCluster.cs/#L451">View Source</a>
  </span>
  <a id="DotNext_Net_Cluster_Consensus_Raft_RaftCluster_1_ReceiveVote_" data-uid="DotNext.Net.Cluster.Consensus.Raft.RaftCluster`1.ReceiveVote*"></a>
  <h4 id="DotNext_Net_Cluster_Consensus_Raft_RaftCluster_1_ReceiveVote__0_System_Int64_System_Int64_System_Int64_" data-uid="DotNext.Net.Cluster.Consensus.Raft.RaftCluster`1.ReceiveVote(`0,System.Int64,System.Int64,System.Int64)">ReceiveVote(TMember, Int64, Int64, Int64)</h4>
  <div class="markdown level1 summary"><p>Votes for the new candidate.</p>
</div>
  <div class="markdown level1 conceptual"></div>
  <h5 class="decalaration">Declaration</h5>
  <div class="codewrapper">
    <pre><code class="lang-csharp hljs">protected Task&lt;Result&lt;bool&gt;&gt; ReceiveVote(TMember sender, long senderTerm, long lastLogIndex, long lastLogTerm)</code></pre>
  </div>
  <h5 class="parameters">Parameters</h5>
  <table class="table table-bordered table-striped table-condensed">
    <thead>
      <tr>
        <th>Type</th>
        <th>Name</th>
        <th>Description</th>
      </tr>
    </thead>
    <tbody>
      <tr>
        <td><span class="xref">TMember</span></td>
        <td><span class="parametername">sender</span></td>
        <td><p>The vote sender.</p>
</td>
      </tr>
      <tr>
        <td><a class="xref" href="https://docs.microsoft.com/dotnet/api/system.int64">Int64</a></td>
        <td><span class="parametername">senderTerm</span></td>
        <td><p>Term value provided by sender of the request.</p>
</td>
      </tr>
      <tr>
        <td><a class="xref" href="https://docs.microsoft.com/dotnet/api/system.int64">Int64</a></td>
        <td><span class="parametername">lastLogIndex</span></td>
        <td><p>Index of candidate's last log entry.</p>
</td>
      </tr>
      <tr>
        <td><a class="xref" href="https://docs.microsoft.com/dotnet/api/system.int64">Int64</a></td>
        <td><span class="parametername">lastLogTerm</span></td>
        <td><p>Term of candidate's last log entry.</p>
</td>
      </tr>
    </tbody>
  </table>
  <h5 class="returns">Returns</h5>
  <table class="table table-bordered table-striped table-condensed">
    <thead>
      <tr>
        <th>Type</th>
        <th>Description</th>
      </tr>
    </thead>
    <tbody>
      <tr>
        <td><a class="xref" href="https://docs.microsoft.com/dotnet/api/system.threading.tasks.task-1">Task</a>&lt;<a class="xref" href="DotNext.Net.Cluster.Consensus.Raft.Result-1.html">Result</a>&lt;<a class="xref" href="https://docs.microsoft.com/dotnet/api/system.boolean">Boolean</a>&gt;&gt;</td>
        <td><p><span class="xref">true</span> if local node accepts new leader in the cluster; otherwise, <span class="xref">false</span>.</p>
</td>
      </tr>
    </tbody>
  </table>
  <span class="small pull-right mobile-hide">
    <span class="divider">|</span>
    <a href="https://github.com/sakno/dotNext/new/gh-pages/apiSpec/new?filename=DotNext_Net_Cluster_Consensus_Raft_RaftCluster_1_StartAsync_System_Threading_CancellationToken_.md&amp;value=---%0Auid%3A%20DotNext.Net.Cluster.Consensus.Raft.RaftCluster%601.StartAsync(System.Threading.CancellationToken)%0Asummary%3A%20'*You%20can%20override%20summary%20for%20the%20API%20here%20using%20*MARKDOWN*%20syntax'%0A---%0A%0A*Please%20type%20below%20more%20information%20about%20this%20API%3A*%0A%0A">Improve this Doc</a>
  </span>
  <span class="small pull-right mobile-hide">
    <a href="https://github.com/sakno/dotNext/blob/gh-pages/src/cluster/DotNext.Net.Cluster/Net/Cluster/Consensus/Raft/RaftCluster.cs/#L314">View Source</a>
  </span>
  <a id="DotNext_Net_Cluster_Consensus_Raft_RaftCluster_1_StartAsync_" data-uid="DotNext.Net.Cluster.Consensus.Raft.RaftCluster`1.StartAsync*"></a>
  <h4 id="DotNext_Net_Cluster_Consensus_Raft_RaftCluster_1_StartAsync_System_Threading_CancellationToken_" data-uid="DotNext.Net.Cluster.Consensus.Raft.RaftCluster`1.StartAsync(System.Threading.CancellationToken)">StartAsync(CancellationToken)</h4>
  <div class="markdown level1 summary"><p>Starts serving local member.</p>
</div>
  <div class="markdown level1 conceptual"></div>
  <h5 class="decalaration">Declaration</h5>
  <div class="codewrapper">
    <pre><code class="lang-csharp hljs">public virtual Task StartAsync(CancellationToken token)</code></pre>
  </div>
  <h5 class="parameters">Parameters</h5>
  <table class="table table-bordered table-striped table-condensed">
    <thead>
      <tr>
        <th>Type</th>
        <th>Name</th>
        <th>Description</th>
      </tr>
    </thead>
    <tbody>
      <tr>
        <td><a class="xref" href="https://docs.microsoft.com/dotnet/api/system.threading.cancellationtoken">CancellationToken</a></td>
        <td><span class="parametername">token</span></td>
        <td><p>The token that can be used to cancel initialization process.</p>
</td>
      </tr>
    </tbody>
  </table>
  <h5 class="returns">Returns</h5>
  <table class="table table-bordered table-striped table-condensed">
    <thead>
      <tr>
        <th>Type</th>
        <th>Description</th>
      </tr>
    </thead>
    <tbody>
      <tr>
        <td><a class="xref" href="https://docs.microsoft.com/dotnet/api/system.threading.tasks.task">Task</a></td>
        <td><p>The task representing asynchronous execution of the method.</p>
</td>
      </tr>
    </tbody>
  </table>
  <span class="small pull-right mobile-hide">
    <span class="divider">|</span>
    <a href="https://github.com/sakno/dotNext/new/gh-pages/apiSpec/new?filename=DotNext_Net_Cluster_Consensus_Raft_RaftCluster_1_StopAsync_System_Threading_CancellationToken_.md&amp;value=---%0Auid%3A%20DotNext.Net.Cluster.Consensus.Raft.RaftCluster%601.StopAsync(System.Threading.CancellationToken)%0Asummary%3A%20'*You%20can%20override%20summary%20for%20the%20API%20here%20using%20*MARKDOWN*%20syntax'%0A---%0A%0A*Please%20type%20below%20more%20information%20about%20this%20API%3A*%0A%0A">Improve this Doc</a>
  </span>
  <span class="small pull-right mobile-hide">
    <a href="https://github.com/sakno/dotNext/blob/gh-pages/src/cluster/DotNext.Net.Cluster/Net/Cluster/Consensus/Raft/RaftCluster.cs/#L326">View Source</a>
  </span>
  <a id="DotNext_Net_Cluster_Consensus_Raft_RaftCluster_1_StopAsync_" data-uid="DotNext.Net.Cluster.Consensus.Raft.RaftCluster`1.StopAsync*"></a>
  <h4 id="DotNext_Net_Cluster_Consensus_Raft_RaftCluster_1_StopAsync_System_Threading_CancellationToken_" data-uid="DotNext.Net.Cluster.Consensus.Raft.RaftCluster`1.StopAsync(System.Threading.CancellationToken)">StopAsync(CancellationToken)</h4>
  <div class="markdown level1 summary"><p>Stops serving local member.</p>
</div>
  <div class="markdown level1 conceptual"></div>
  <h5 class="decalaration">Declaration</h5>
  <div class="codewrapper">
    <pre><code class="lang-csharp hljs">public virtual Task StopAsync(CancellationToken token)</code></pre>
  </div>
  <h5 class="parameters">Parameters</h5>
  <table class="table table-bordered table-striped table-condensed">
    <thead>
      <tr>
        <th>Type</th>
        <th>Name</th>
        <th>Description</th>
      </tr>
    </thead>
    <tbody>
      <tr>
        <td><a class="xref" href="https://docs.microsoft.com/dotnet/api/system.threading.cancellationtoken">CancellationToken</a></td>
        <td><span class="parametername">token</span></td>
        <td><p>The token that can be used to cancel shutdown process.</p>
</td>
      </tr>
    </tbody>
  </table>
  <h5 class="returns">Returns</h5>
  <table class="table table-bordered table-striped table-condensed">
    <thead>
      <tr>
        <th>Type</th>
        <th>Description</th>
      </tr>
    </thead>
    <tbody>
      <tr>
        <td><a class="xref" href="https://docs.microsoft.com/dotnet/api/system.threading.tasks.task">Task</a></td>
        <td><p>The task representing asynchronous execution of the method.</p>
</td>
      </tr>
    </tbody>
  </table>
  <h3 id="events">Events
  </h3>
  <span class="small pull-right mobile-hide">
    <span class="divider">|</span>
    <a href="https://github.com/sakno/dotNext/new/gh-pages/apiSpec/new?filename=DotNext_Net_Cluster_Consensus_Raft_RaftCluster_1_LeaderChanged.md&amp;value=---%0Auid%3A%20DotNext.Net.Cluster.Consensus.Raft.RaftCluster%601.LeaderChanged%0Asummary%3A%20'*You%20can%20override%20summary%20for%20the%20API%20here%20using%20*MARKDOWN*%20syntax'%0A---%0A%0A*Please%20type%20below%20more%20information%20about%20this%20API%3A*%0A%0A">Improve this Doc</a>
  </span>
  <span class="small pull-right mobile-hide">
    <a href="https://github.com/sakno/dotNext/blob/gh-pages/src/cluster/DotNext.Net.Cluster/Net/Cluster/Consensus/Raft/RaftCluster.cs/#L291">View Source</a>
  </span>
  <h4 id="DotNext_Net_Cluster_Consensus_Raft_RaftCluster_1_LeaderChanged" data-uid="DotNext.Net.Cluster.Consensus.Raft.RaftCluster`1.LeaderChanged">LeaderChanged</h4>
  <div class="markdown level1 summary"><p>An event raised when leader has been changed.</p>
</div>
  <div class="markdown level1 conceptual"></div>
  <h5 class="decalaration">Declaration</h5>
  <div class="codewrapper">
    <pre><code class="lang-csharp hljs">public event ClusterLeaderChangedEventHandler LeaderChanged</code></pre>
  </div>
  <h5 class="eventType">Event Type</h5>
  <table class="table table-bordered table-striped table-condensed">
    <thead>
      <tr>
        <th>Type</th>
        <th>Description</th>
      </tr>
    </thead>
    <tbody>
      <tr>
        <td><a class="xref" href="DotNext.Net.Cluster.ClusterLeaderChangedEventHandler.html">ClusterLeaderChangedEventHandler</a></td>
        <td></td>
      </tr>
    </tbody>
  </table>
  <h3 id="eii">Explicit Interface Implementations
  </h3>
  <span class="small pull-right mobile-hide">
    <span class="divider">|</span>
    <a href="https://github.com/sakno/dotNext/new/gh-pages/apiSpec/new?filename=DotNext_Net_Cluster_Consensus_Raft_RaftCluster_1_DotNext_Net_Cluster_Consensus_Raft_IRaftCluster_ElectionTimeout.md&amp;value=---%0Auid%3A%20DotNext.Net.Cluster.Consensus.Raft.RaftCluster%601.DotNext%23Net%23Cluster%23Consensus%23Raft%23IRaftCluster%23ElectionTimeout%0Asummary%3A%20'*You%20can%20override%20summary%20for%20the%20API%20here%20using%20*MARKDOWN*%20syntax'%0A---%0A%0A*Please%20type%20below%20more%20information%20about%20this%20API%3A*%0A%0A">Improve this Doc</a>
  </span>
  <span class="small pull-right mobile-hide">
    <a href="https://github.com/sakno/dotNext/blob/gh-pages/src/cluster/DotNext.Net.Cluster/Net/Cluster/Consensus/Raft/RaftCluster.cs/#L223">View Source</a>
  </span>
  <a id="DotNext_Net_Cluster_Consensus_Raft_RaftCluster_1_DotNext_Net_Cluster_Consensus_Raft_IRaftCluster_ElectionTimeout_" data-uid="DotNext.Net.Cluster.Consensus.Raft.RaftCluster`1.DotNext#Net#Cluster#Consensus#Raft#IRaftCluster#ElectionTimeout*"></a>
  <h4 id="DotNext_Net_Cluster_Consensus_Raft_RaftCluster_1_DotNext_Net_Cluster_Consensus_Raft_IRaftCluster_ElectionTimeout" data-uid="DotNext.Net.Cluster.Consensus.Raft.RaftCluster`1.DotNext#Net#Cluster#Consensus#Raft#IRaftCluster#ElectionTimeout">IRaftCluster.ElectionTimeout</h4>
  <div class="markdown level1 summary"></div>
  <div class="markdown level1 conceptual"></div>
  <h5 class="decalaration">Declaration</h5>
  <div class="codewrapper">
    <pre><code class="lang-csharp hljs">TimeSpan IRaftCluster.ElectionTimeout { get; }</code></pre>
  </div>
  <h5 class="returns">Returns</h5>
  <table class="table table-bordered table-striped table-condensed">
    <thead>
      <tr>
        <th>Type</th>
        <th>Description</th>
      </tr>
    </thead>
    <tbody>
      <tr>
        <td><a class="xref" href="https://docs.microsoft.com/dotnet/api/system.timespan">TimeSpan</a></td>
        <td></td>
      </tr>
    </tbody>
  </table>
  <span class="small pull-right mobile-hide">
    <span class="divider">|</span>
    <a href="https://github.com/sakno/dotNext/new/gh-pages/apiSpec/new?filename=DotNext_Net_Cluster_Consensus_Raft_RaftCluster_1_DotNext_Net_Cluster_ICluster_Leader.md&amp;value=---%0Auid%3A%20DotNext.Net.Cluster.Consensus.Raft.RaftCluster%601.DotNext%23Net%23Cluster%23ICluster%23Leader%0Asummary%3A%20'*You%20can%20override%20summary%20for%20the%20API%20here%20using%20*MARKDOWN*%20syntax'%0A---%0A%0A*Please%20type%20below%20more%20information%20about%20this%20API%3A*%0A%0A">Improve this Doc</a>
  </span>
  <span class="small pull-right mobile-hide">
    <a href="https://github.com/sakno/dotNext/blob/gh-pages/src/cluster/DotNext.Net.Cluster/Net/Cluster/Consensus/Raft/RaftCluster.cs/#L293">View Source</a>
  </span>
  <a id="DotNext_Net_Cluster_Consensus_Raft_RaftCluster_1_DotNext_Net_Cluster_ICluster_Leader_" data-uid="DotNext.Net.Cluster.Consensus.Raft.RaftCluster`1.DotNext#Net#Cluster#ICluster#Leader*"></a>
  <h4 id="DotNext_Net_Cluster_Consensus_Raft_RaftCluster_1_DotNext_Net_Cluster_ICluster_Leader" data-uid="DotNext.Net.Cluster.Consensus.Raft.RaftCluster`1.DotNext#Net#Cluster#ICluster#Leader">ICluster.Leader</h4>
  <div class="markdown level1 summary"></div>
  <div class="markdown level1 conceptual"></div>
  <h5 class="decalaration">Declaration</h5>
  <div class="codewrapper">
    <pre><code class="lang-csharp hljs">IClusterMember ICluster.Leader { get; }</code></pre>
  </div>
  <h5 class="returns">Returns</h5>
  <table class="table table-bordered table-striped table-condensed">
    <thead>
      <tr>
        <th>Type</th>
        <th>Description</th>
      </tr>
    </thead>
    <tbody>
      <tr>
        <td><a class="xref" href="DotNext.Net.Cluster.IClusterMember.html">IClusterMember</a></td>
        <td></td>
      </tr>
    </tbody>
  </table>
  <span class="small pull-right mobile-hide">
    <span class="divider">|</span>
    <a href="https://github.com/sakno/dotNext/new/gh-pages/apiSpec/new?filename=DotNext_Net_Cluster_Consensus_Raft_RaftCluster_1_DotNext_Net_Cluster_ICluster_Members.md&amp;value=---%0Auid%3A%20DotNext.Net.Cluster.Consensus.Raft.RaftCluster%601.DotNext%23Net%23Cluster%23ICluster%23Members%0Asummary%3A%20'*You%20can%20override%20summary%20for%20the%20API%20here%20using%20*MARKDOWN*%20syntax'%0A---%0A%0A*Please%20type%20below%20more%20information%20about%20this%20API%3A*%0A%0A">Improve this Doc</a>
  </span>
  <span class="small pull-right mobile-hide">
    <a href="https://github.com/sakno/dotNext/blob/gh-pages/src/cluster/DotNext.Net.Cluster/Net/Cluster/Consensus/Raft/RaftCluster.cs/#L272">View Source</a>
  </span>
  <a id="DotNext_Net_Cluster_Consensus_Raft_RaftCluster_1_DotNext_Net_Cluster_ICluster_Members_" data-uid="DotNext.Net.Cluster.Consensus.Raft.RaftCluster`1.DotNext#Net#Cluster#ICluster#Members*"></a>
  <h4 id="DotNext_Net_Cluster_Consensus_Raft_RaftCluster_1_DotNext_Net_Cluster_ICluster_Members" data-uid="DotNext.Net.Cluster.Consensus.Raft.RaftCluster`1.DotNext#Net#Cluster#ICluster#Members">ICluster.Members</h4>
  <div class="markdown level1 summary"></div>
  <div class="markdown level1 conceptual"></div>
  <h5 class="decalaration">Declaration</h5>
  <div class="codewrapper">
    <pre><code class="lang-csharp hljs">IReadOnlyCollection&lt;IClusterMember&gt; ICluster.Members { get; }</code></pre>
  </div>
  <h5 class="returns">Returns</h5>
  <table class="table table-bordered table-striped table-condensed">
    <thead>
      <tr>
        <th>Type</th>
        <th>Description</th>
      </tr>
    </thead>
    <tbody>
      <tr>
        <td><a class="xref" href="https://docs.microsoft.com/dotnet/api/system.collections.generic.ireadonlycollection-1">IReadOnlyCollection</a>&lt;<a class="xref" href="DotNext.Net.Cluster.IClusterMember.html">IClusterMember</a>&gt;</td>
        <td></td>
      </tr>
    </tbody>
  </table>
  <span class="small pull-right mobile-hide">
    <span class="divider">|</span>
    <a href="https://github.com/sakno/dotNext/new/gh-pages/apiSpec/new?filename=DotNext_Net_Cluster_Consensus_Raft_RaftCluster_1_DotNext_Net_Cluster_ICluster_ResignAsync_System_Threading_CancellationToken_.md&amp;value=---%0Auid%3A%20DotNext.Net.Cluster.Consensus.Raft.RaftCluster%601.DotNext%23Net%23Cluster%23ICluster%23ResignAsync(System.Threading.CancellationToken)%0Asummary%3A%20'*You%20can%20override%20summary%20for%20the%20API%20here%20using%20*MARKDOWN*%20syntax'%0A---%0A%0A*Please%20type%20below%20more%20information%20about%20this%20API%3A*%0A%0A">Improve this Doc</a>
  </span>
  <span class="small pull-right mobile-hide">
    <a href="https://github.com/sakno/dotNext/blob/gh-pages/src/cluster/DotNext.Net.Cluster/Net/Cluster/Consensus/Raft/RaftCluster.cs/#L491">View Source</a>
  </span>
  <a id="DotNext_Net_Cluster_Consensus_Raft_RaftCluster_1_DotNext_Net_Cluster_ICluster_ResignAsync_" data-uid="DotNext.Net.Cluster.Consensus.Raft.RaftCluster`1.DotNext#Net#Cluster#ICluster#ResignAsync*"></a>
  <h4 id="DotNext_Net_Cluster_Consensus_Raft_RaftCluster_1_DotNext_Net_Cluster_ICluster_ResignAsync_System_Threading_CancellationToken_" data-uid="DotNext.Net.Cluster.Consensus.Raft.RaftCluster`1.DotNext#Net#Cluster#ICluster#ResignAsync(System.Threading.CancellationToken)">ICluster.ResignAsync(CancellationToken)</h4>
  <div class="markdown level1 summary"></div>
  <div class="markdown level1 conceptual"></div>
  <h5 class="decalaration">Declaration</h5>
  <div class="codewrapper">
    <pre><code class="lang-csharp hljs">Task&lt;bool&gt; ICluster.ResignAsync(CancellationToken token)</code></pre>
  </div>
  <h5 class="parameters">Parameters</h5>
  <table class="table table-bordered table-striped table-condensed">
    <thead>
      <tr>
        <th>Type</th>
        <th>Name</th>
        <th>Description</th>
      </tr>
    </thead>
    <tbody>
      <tr>
        <td><a class="xref" href="https://docs.microsoft.com/dotnet/api/system.threading.cancellationtoken">CancellationToken</a></td>
        <td><span class="parametername">token</span></td>
        <td></td>
      </tr>
    </tbody>
  </table>
  <h5 class="returns">Returns</h5>
  <table class="table table-bordered table-striped table-condensed">
    <thead>
      <tr>
        <th>Type</th>
        <th>Description</th>
      </tr>
    </thead>
    <tbody>
      <tr>
        <td><a class="xref" href="https://docs.microsoft.com/dotnet/api/system.threading.tasks.task-1">Task</a>&lt;<a class="xref" href="https://docs.microsoft.com/dotnet/api/system.boolean">Boolean</a>&gt;</td>
        <td></td>
      </tr>
    </tbody>
  </table>
  <h3 id="implements">Implements</h3>
  <div>
      <a class="xref" href="https://docs.microsoft.com/dotnet/api/system.idisposable">System.IDisposable</a>
  </div>
  <div>
      <a class="xref" href="DotNext.Net.Cluster.Consensus.Raft.IRaftCluster.html">IRaftCluster</a>
  </div>
  <div>
      <a class="xref" href="DotNext.Net.Cluster.Replication.IReplicationCluster-1.html">IReplicationCluster&lt;TEntry&gt;</a>
  </div>
  <div>
      <a class="xref" href="DotNext.Net.Cluster.Replication.IReplicationCluster.html">IReplicationCluster</a>
  </div>
  <div>
      <a class="xref" href="DotNext.Net.Cluster.ICluster.html">ICluster</a>
  </div>
  <h3 id="extensionmethods">Extension Methods</h3>
  <div>
      <a class="xref" href="DotNext.Threading.AsyncLockAcquisition.html#DotNext_Threading_AsyncLockAcquisition_AcquireLockAsync__1___0_System_TimeSpan_">AsyncLockAcquisition.AcquireLockAsync&lt;T&gt;(T, TimeSpan)</a>
  </div>
  <div>
      <a class="xref" href="DotNext.Threading.AsyncLockAcquisition.html#DotNext_Threading_AsyncLockAcquisition_AcquireLockAsync__1___0_System_Threading_CancellationToken_">AsyncLockAcquisition.AcquireLockAsync&lt;T&gt;(T, CancellationToken)</a>
  </div>
  <div>
      <a class="xref" href="DotNext.Threading.AsyncLockAcquisition.html#DotNext_Threading_AsyncLockAcquisition_AcquireReadLockAsync__1___0_System_TimeSpan_">AsyncLockAcquisition.AcquireReadLockAsync&lt;T&gt;(T, TimeSpan)</a>
  </div>
  <div>
      <a class="xref" href="DotNext.Threading.AsyncLockAcquisition.html#DotNext_Threading_AsyncLockAcquisition_AcquireReadLockAsync__1___0_System_Threading_CancellationToken_">AsyncLockAcquisition.AcquireReadLockAsync&lt;T&gt;(T, CancellationToken)</a>
  </div>
  <div>
      <a class="xref" href="DotNext.Threading.AsyncLockAcquisition.html#DotNext_Threading_AsyncLockAcquisition_AcquireWriteLockAsync__1___0_System_TimeSpan_">AsyncLockAcquisition.AcquireWriteLockAsync&lt;T&gt;(T, TimeSpan)</a>
  </div>
  <div>
      <a class="xref" href="DotNext.Threading.AsyncLockAcquisition.html#DotNext_Threading_AsyncLockAcquisition_AcquireWriteLockAsync__1___0_System_Threading_CancellationToken_">AsyncLockAcquisition.AcquireWriteLockAsync&lt;T&gt;(T, CancellationToken)</a>
  </div>
  <div>
      <a class="xref" href="DotNext.Threading.AsyncLockAcquisition.html#DotNext_Threading_AsyncLockAcquisition_AcquireUpgradeableReadLockAsync__1___0_System_TimeSpan_">AsyncLockAcquisition.AcquireUpgradeableReadLockAsync&lt;T&gt;(T, TimeSpan)</a>
  </div>
  <div>
      <a class="xref" href="DotNext.Threading.AsyncLockAcquisition.html#DotNext_Threading_AsyncLockAcquisition_AcquireUpgradeableReadLockAsync__1___0_System_Threading_CancellationToken_">AsyncLockAcquisition.AcquireUpgradeableReadLockAsync&lt;T&gt;(T, CancellationToken)</a>
  </div>
  <div>
      <a class="xref" href="DotNext.ObjectExtensions.html#DotNext_ObjectExtensions_GetUserData__1___0_">ObjectExtensions.GetUserData&lt;T&gt;(T)</a>
  </div>
  <div>
      <a class="xref" href="DotNext.ObjectExtensions.html#DotNext_ObjectExtensions_IsOneOf__1___0_System_Collections_Generic_IEnumerable___0__">ObjectExtensions.IsOneOf&lt;T&gt;(T, IEnumerable&lt;T&gt;)</a>
  </div>
  <div>
      <a class="xref" href="DotNext.ObjectExtensions.html#DotNext_ObjectExtensions_IsOneOf__1___0___0___">ObjectExtensions.IsOneOf&lt;T&gt;(T, T[])</a>
  </div>
  <div>
      <a class="xref" href="DotNext.ObjectExtensions.html#DotNext_ObjectExtensions_Decompose__3___0_System_Func___0___1__System_Func___0___2____1____2__">ObjectExtensions.Decompose&lt;T, R1, R2&gt;(T, Func&lt;T, R1&gt;, Func&lt;T, R2&gt;, out R1, out R2)</a>
  </div>
  <div>
      <a class="xref" href="DotNext.ObjectExtensions.html#DotNext_ObjectExtensions_Decompose__3___0_DotNext_ValueFunc___0___1___DotNext_ValueFunc___0___2_____1____2__">ObjectExtensions.Decompose&lt;T, R1, R2&gt;(T, ValueFunc&lt;T, R1&gt;, ValueFunc&lt;T, R2&gt;, out R1, out R2)</a>
  </div>
  <div>
      <a class="xref" href="DotNext.ObjectExtensions.html#DotNext_ObjectExtensions_Decompose__3___0_System_Func___0___1__System_Func___0___2__">ObjectExtensions.Decompose&lt;T, R1, R2&gt;(T, Func&lt;T, R1&gt;, Func&lt;T, R2&gt;)</a>
  </div>
  <div>
      <a class="xref" href="DotNext.ObjectExtensions.html#DotNext_ObjectExtensions_Decompose__3___0_DotNext_ValueFunc___0___1___DotNext_ValueFunc___0___2___">ObjectExtensions.Decompose&lt;T, R1, R2&gt;(T, ValueFunc&lt;T, R1&gt;, ValueFunc&lt;T, R2&gt;)</a>
  </div>
  <div>
      <a class="xref" href="DotNext.Threading.LockAcquisition.html#DotNext_Threading_LockAcquisition_AcquireReadLock__1___0_">LockAcquisition.AcquireReadLock&lt;T&gt;(T)</a>
  </div>
  <div>
      <a class="xref" href="DotNext.Threading.LockAcquisition.html#DotNext_Threading_LockAcquisition_AcquireReadLock__1___0_System_TimeSpan_">LockAcquisition.AcquireReadLock&lt;T&gt;(T, TimeSpan)</a>
  </div>
  <div>
      <a class="xref" href="DotNext.Threading.LockAcquisition.html#DotNext_Threading_LockAcquisition_AcquireWriteLock__1___0_">LockAcquisition.AcquireWriteLock&lt;T&gt;(T)</a>
  </div>
  <div>
      <a class="xref" href="DotNext.Threading.LockAcquisition.html#DotNext_Threading_LockAcquisition_AcquireWriteLock__1___0_System_TimeSpan_">LockAcquisition.AcquireWriteLock&lt;T&gt;(T, TimeSpan)</a>
  </div>
  <div>
      <a class="xref" href="DotNext.Threading.LockAcquisition.html#DotNext_Threading_LockAcquisition_AcquireUpgradeableReadLock__1___0_">LockAcquisition.AcquireUpgradeableReadLock&lt;T&gt;(T)</a>
  </div>
  <div>
      <a class="xref" href="DotNext.Threading.LockAcquisition.html#DotNext_Threading_LockAcquisition_AcquireUpgradeableReadLock__1___0_System_TimeSpan_">LockAcquisition.AcquireUpgradeableReadLock&lt;T&gt;(T, TimeSpan)</a>
  </div>
  <div>
      <a class="xref" href="DotNext.Linq.Expressions.ExpressionBuilder.html#DotNext_Linq_Expressions_ExpressionBuilder_Const__1___0_">ExpressionBuilder.Const&lt;T&gt;(T)</a>
  </div>
</article>
          </div>
          
          <div class="hidden-sm col-md-2" role="complementary">
            <div class="sideaffix">
              <div class="contribution">
                <ul class="nav">
                  <li>
                    <a href="https://github.com/sakno/dotNext/new/gh-pages/apiSpec/new?filename=DotNext_Net_Cluster_Consensus_Raft_RaftCluster_1.md&amp;value=---%0Auid%3A%20DotNext.Net.Cluster.Consensus.Raft.RaftCluster%601%0Asummary%3A%20'*You%20can%20override%20summary%20for%20the%20API%20here%20using%20*MARKDOWN*%20syntax'%0A---%0A%0A*Please%20type%20below%20more%20information%20about%20this%20API%3A*%0A%0A" class="contribution-link">Improve this Doc</a>
                  </li>
                  <li>
                    <a href="https://github.com/sakno/dotNext/blob/gh-pages/src/cluster/DotNext.Net.Cluster/Net/Cluster/Consensus/Raft/RaftCluster.cs/#L22" class="contribution-link">View Source</a>
                  </li>
                </ul>
              </div>
              <nav class="bs-docs-sidebar hidden-print hidden-xs hidden-sm affix" id="affix">
              <!-- <p><a class="back-to-top" href="#top">Back to top</a><p> -->
              </nav>
            </div>
          </div>
        </div>
      </div>
      
      <footer>
        <div class="grad-bottom"></div>
        <div class="footer">
          <div class="container">
            <span class="pull-right">
              <a href="#top">Back to top</a>
            </span>
            
            <span>Generated by <strong>DocFX</strong></span>
          </div>
        </div>
      </footer>
    </div>
    
    <script type="text/javascript" src="../styles/docfx.vendor.js"></script>
    <script type="text/javascript" src="../styles/docfx.js"></script>
    <script type="text/javascript" src="../styles/main.js"></script>
  </body>
</html>
<|MERGE_RESOLUTION|>--- conflicted
+++ resolved
@@ -1,15 +1,14 @@
-﻿<!DOCTYPE html>
-<!--[if IE]><![endif]-->
-<html>
+﻿<!DOCTYPE html>
+<!--[if IE]><![endif]-->
+<html>
   
   <head>
     <meta charset="utf-8">
     <meta http-equiv="X-UA-Compatible" content="IE=edge,chrome=1">
-    <title>Class RaftCluster&lt;TMember&gt;
+    <title>Class RaftCluster&lt;TMember&gt;
    | .NEXT </title>
     <meta name="viewport" content="width=device-width">
-    <meta name="title" content="Class RaftCluster&lt;TMember&gt;
-<<<<<<< HEAD
+    <meta name="title" content="Class RaftCluster&lt;TMember&gt;
    | .NEXT ">
     <meta name="generator" content="docfx 2.50.0.0">
     
@@ -23,1341 +22,1327 @@
     
     
     
-=======
-   | .NEXT ">
-    <meta name="generator" content="docfx 2.49.0.0">
-    
-    <link rel="shortcut icon" href="../fav.ico">
-    <link rel="stylesheet" href="../styles/docfx.vendor.css">
-    <link rel="stylesheet" href="../styles/docfx.css">
-    <link rel="stylesheet" href="../styles/main.css">
-    <link href="https://fonts.googleapis.com/css?family=Open+Sans" rel="stylesheet">
-    <meta property="docfx:navrel" content="../toc.html">
-    <meta property="docfx:tocrel" content="toc.html">
-    
-    
-    
->>>>>>> ceac8404
-  </head>  <body data-spy="scroll" data-target="#affix" data-offset="120">
-    <div id="wrapper">
-      <header>
-        
-        <nav id="autocollapse" class="navbar navbar-inverse ng-scope" role="navigation">
-          <div class="container">
-            <div class="navbar-header">
-              <button type="button" class="navbar-toggle" data-toggle="collapse" data-target="#navbar">
-                <span class="sr-only">Toggle navigation</span>
-                <span class="icon-bar"></span>
-                <span class="icon-bar"></span>
-                <span class="icon-bar"></span>
-              </button>
-              
-              <a class="navbar-brand" href="../index.html">
-                <img id="logo" class="svg" src="../doc_logo.png" alt="">
-              </a>
-            </div>
-            <div class="collapse navbar-collapse" id="navbar">
-              <form class="navbar-form navbar-right" role="search" id="search">
-                <div class="form-group">
-                  <input type="text" class="form-control" id="search-query" placeholder="Search" autocomplete="off">
-                </div>
-              </form>
-            </div>
-          </div>
-        </nav>
-        
-        <div class="subnav navbar navbar-default">
-          <div class="container hide-when-search" id="breadcrumb">
-            <ul class="breadcrumb">
-              <li></li>
-            </ul>
-          </div>
-        </div>
-      </header>
-      <div role="main" class="container body-content hide-when-search">
-        
-        <div class="sidenav hide-when-search">
-          <a class="btn toc-toggle collapse" data-toggle="collapse" href="#sidetoggle" aria-expanded="false" aria-controls="sidetoggle">Show / Hide Table of Contents</a>
-          <div class="sidetoggle collapse" id="sidetoggle">
-            <div id="sidetoc"></div>
-          </div>
-        </div>
-        <div class="article row grid-right">
-          <div class="col-md-10">
-            <article class="content wrap" id="_content" data-uid="DotNext.Net.Cluster.Consensus.Raft.RaftCluster`1">
-  
-  
-  <h1 id="DotNext_Net_Cluster_Consensus_Raft_RaftCluster_1" data-uid="DotNext.Net.Cluster.Consensus.Raft.RaftCluster`1" class="text-break">Class RaftCluster&lt;TMember&gt;
-  </h1>
+  </head>  <body data-spy="scroll" data-target="#affix" data-offset="120">
+    <div id="wrapper">
+      <header>
+        
+        <nav id="autocollapse" class="navbar navbar-inverse ng-scope" role="navigation">
+          <div class="container">
+            <div class="navbar-header">
+              <button type="button" class="navbar-toggle" data-toggle="collapse" data-target="#navbar">
+                <span class="sr-only">Toggle navigation</span>
+                <span class="icon-bar"></span>
+                <span class="icon-bar"></span>
+                <span class="icon-bar"></span>
+              </button>
+              
+              <a class="navbar-brand" href="../index.html">
+                <img id="logo" class="svg" src="../doc_logo.png" alt="">
+              </a>
+            </div>
+            <div class="collapse navbar-collapse" id="navbar">
+              <form class="navbar-form navbar-right" role="search" id="search">
+                <div class="form-group">
+                  <input type="text" class="form-control" id="search-query" placeholder="Search" autocomplete="off">
+                </div>
+              </form>
+            </div>
+          </div>
+        </nav>
+        
+        <div class="subnav navbar navbar-default">
+          <div class="container hide-when-search" id="breadcrumb">
+            <ul class="breadcrumb">
+              <li></li>
+            </ul>
+          </div>
+        </div>
+      </header>
+      <div role="main" class="container body-content hide-when-search">
+        
+        <div class="sidenav hide-when-search">
+          <a class="btn toc-toggle collapse" data-toggle="collapse" href="#sidetoggle" aria-expanded="false" aria-controls="sidetoggle">Show / Hide Table of Contents</a>
+          <div class="sidetoggle collapse" id="sidetoggle">
+            <div id="sidetoc"></div>
+          </div>
+        </div>
+        <div class="article row grid-right">
+          <div class="col-md-10">
+            <article class="content wrap" id="_content" data-uid="DotNext.Net.Cluster.Consensus.Raft.RaftCluster`1">
+  
+  
+  <h1 id="DotNext_Net_Cluster_Consensus_Raft_RaftCluster_1" data-uid="DotNext.Net.Cluster.Consensus.Raft.RaftCluster`1" class="text-break">Class RaftCluster&lt;TMember&gt;
+  </h1>
   <div class="markdown level0 summary"><p>Represents transport-independent implementation of Raft protocol.</p>
-</div>
-  <div class="markdown level0 conceptual"></div>
-  <div class="inheritance">
-    <h5>Inheritance</h5>
-    <div class="level0"><a class="xref" href="https://docs.microsoft.com/dotnet/api/system.object">Object</a></div>
-    <div class="level1"><a class="xref" href="DotNext.Disposable.html">Disposable</a></div>
-    <div class="level2"><span class="xref">RaftCluster&lt;TMember&gt;</span></div>
-  </div>
-  <div classs="implements">
-    <h5>Implements</h5>
-    <div><a class="xref" href="https://docs.microsoft.com/dotnet/api/system.idisposable">IDisposable</a></div>
-    <div><a class="xref" href="DotNext.Net.Cluster.Consensus.Raft.IRaftCluster.html">IRaftCluster</a></div>
-    <div><a class="xref" href="DotNext.Net.Cluster.Replication.IReplicationCluster-1.html">IReplicationCluster</a>&lt;<a class="xref" href="DotNext.Net.Cluster.Consensus.Raft.IRaftLogEntry.html">IRaftLogEntry</a>&gt;</div>
-    <div><a class="xref" href="DotNext.Net.Cluster.Replication.IReplicationCluster.html">IReplicationCluster</a></div>
-    <div><a class="xref" href="DotNext.Net.Cluster.ICluster.html">ICluster</a></div>
-  </div>
-  <div class="inheritedMembers">
-    <h5>Inherited Members</h5>
-    <div>
-      <a class="xref" href="DotNext.Disposable.html#DotNext_Disposable_IsDisposed">Disposable.IsDisposed</a>
-    </div>
-    <div>
-      <a class="xref" href="DotNext.Disposable.html#DotNext_Disposable_ThrowIfDisposed">Disposable.ThrowIfDisposed()</a>
-    </div>
-    <div>
-      <a class="xref" href="DotNext.Disposable.html#DotNext_Disposable_Dispose">Disposable.Dispose()</a>
-    </div>
-    <div>
-      <a class="xref" href="DotNext.Disposable.html#DotNext_Disposable_QueueDispose_System_IDisposable_">Disposable.QueueDispose(IDisposable)</a>
-    </div>
-    <div>
-      <a class="xref" href="DotNext.Disposable.html#DotNext_Disposable_Dispose_System_Collections_Generic_IEnumerable_System_IDisposable__">Disposable.Dispose(IEnumerable&lt;IDisposable&gt;)</a>
-    </div>
-    <div>
-      <a class="xref" href="DotNext.Disposable.html#DotNext_Disposable_DisposeAsync_System_Collections_Generic_IEnumerable_System_IAsyncDisposable__">Disposable.DisposeAsync(IEnumerable&lt;IAsyncDisposable&gt;)</a>
-    </div>
-    <div>
-      <a class="xref" href="DotNext.Disposable.html#DotNext_Disposable_Dispose_System_IDisposable___">Disposable.Dispose(IDisposable[])</a>
-    </div>
-    <div>
-      <a class="xref" href="DotNext.Disposable.html#DotNext_Disposable_DisposeAsync_System_IAsyncDisposable___">Disposable.DisposeAsync(IAsyncDisposable[])</a>
-    </div>
-    <div>
-      <a class="xref" href="https://docs.microsoft.com/dotnet/api/system.object.equals#System_Object_Equals_System_Object_">Object.Equals(Object)</a>
-    </div>
-    <div>
-      <a class="xref" href="https://docs.microsoft.com/dotnet/api/system.object.equals#System_Object_Equals_System_Object_System_Object_">Object.Equals(Object, Object)</a>
-    </div>
-    <div>
-      <a class="xref" href="https://docs.microsoft.com/dotnet/api/system.object.gethashcode#System_Object_GetHashCode">Object.GetHashCode()</a>
-    </div>
-    <div>
-      <a class="xref" href="https://docs.microsoft.com/dotnet/api/system.object.gettype#System_Object_GetType">Object.GetType()</a>
-    </div>
-    <div>
-      <a class="xref" href="https://docs.microsoft.com/dotnet/api/system.object.memberwiseclone#System_Object_MemberwiseClone">Object.MemberwiseClone()</a>
-    </div>
-    <div>
-      <a class="xref" href="https://docs.microsoft.com/dotnet/api/system.object.referenceequals#System_Object_ReferenceEquals_System_Object_System_Object_">Object.ReferenceEquals(Object, Object)</a>
-    </div>
-    <div>
-      <a class="xref" href="https://docs.microsoft.com/dotnet/api/system.object.tostring#System_Object_ToString">Object.ToString()</a>
-    </div>
-  </div>
-  <h6><strong>Namespace</strong>: <a class="xref" href="DotNext.Net.Cluster.Consensus.Raft.html">DotNext.Net.Cluster.Consensus.Raft</a></h6>
-  <h6><strong>Assembly</strong>: DotNext.Net.Cluster.dll</h6>
-  <h5 id="DotNext_Net_Cluster_Consensus_Raft_RaftCluster_1_syntax">Syntax</h5>
-  <div class="codewrapper">
-    <pre><code class="lang-csharp hljs">public abstract class RaftCluster&lt;TMember&gt; : Disposable, IDisposable, IRaftCluster, IReplicationCluster&lt;IRaftLogEntry&gt;, IReplicationCluster, ICluster, IRaftStateMachine where TMember : class, IRaftClusterMember, IDisposable</code></pre>
-  </div>
-  <h5 class="typeParameters">Type Parameters</h5>
-  <table class="table table-bordered table-striped table-condensed">
-    <thead>
-      <tr>
-        <th>Name</th>
-        <th>Description</th>
-      </tr>
-    </thead>
-    <tbody>
-      <tr>
-        <td><span class="parametername">TMember</span></td>
-        <td></td>
-      </tr>
-    </tbody>
-  </table>
-  <h3 id="constructors">Constructors
-  </h3>
-  <span class="small pull-right mobile-hide">
-    <span class="divider">|</span>
-    <a href="https://github.com/sakno/dotNext/new/gh-pages/apiSpec/new?filename=DotNext_Net_Cluster_Consensus_Raft_RaftCluster_1__ctor_DotNext_Net_Cluster_Consensus_Raft_IClusterMemberConfiguration_DotNext_Net_Cluster_Consensus_Raft_RaftCluster__0__MemberCollectionBuilder__.md&amp;value=---%0Auid%3A%20DotNext.Net.Cluster.Consensus.Raft.RaftCluster%601.%23ctor(DotNext.Net.Cluster.Consensus.Raft.IClusterMemberConfiguration%2CDotNext.Net.Cluster.Consensus.Raft.RaftCluster%7B%600%7D.MemberCollectionBuilder%40)%0Asummary%3A%20'*You%20can%20override%20summary%20for%20the%20API%20here%20using%20*MARKDOWN*%20syntax'%0A---%0A%0A*Please%20type%20below%20more%20information%20about%20this%20API%3A*%0A%0A">Improve this Doc</a>
-  </span>
-  <span class="small pull-right mobile-hide">
-    <a href="https://github.com/sakno/dotNext/blob/gh-pages/src/cluster/DotNext.Net.Cluster/Net/Cluster/Consensus/Raft/RaftCluster.cs/#L200">View Source</a>
-  </span>
-  <a id="DotNext_Net_Cluster_Consensus_Raft_RaftCluster_1__ctor_" data-uid="DotNext.Net.Cluster.Consensus.Raft.RaftCluster`1.#ctor*"></a>
-  <h4 id="DotNext_Net_Cluster_Consensus_Raft_RaftCluster_1__ctor_DotNext_Net_Cluster_Consensus_Raft_IClusterMemberConfiguration_DotNext_Net_Cluster_Consensus_Raft_RaftCluster__0__MemberCollectionBuilder__" data-uid="DotNext.Net.Cluster.Consensus.Raft.RaftCluster`1.#ctor(DotNext.Net.Cluster.Consensus.Raft.IClusterMemberConfiguration,DotNext.Net.Cluster.Consensus.Raft.RaftCluster{`0}.MemberCollectionBuilder@)">RaftCluster(IClusterMemberConfiguration, out RaftCluster&lt;TMember&gt;.MemberCollectionBuilder)</h4>
+</div>
+  <div class="markdown level0 conceptual"></div>
+  <div class="inheritance">
+    <h5>Inheritance</h5>
+    <div class="level0"><a class="xref" href="https://docs.microsoft.com/dotnet/api/system.object">Object</a></div>
+    <div class="level1"><a class="xref" href="DotNext.Disposable.html">Disposable</a></div>
+    <div class="level2"><span class="xref">RaftCluster&lt;TMember&gt;</span></div>
+  </div>
+  <div classs="implements">
+    <h5>Implements</h5>
+    <div><a class="xref" href="https://docs.microsoft.com/dotnet/api/system.idisposable">IDisposable</a></div>
+    <div><a class="xref" href="DotNext.Net.Cluster.Consensus.Raft.IRaftCluster.html">IRaftCluster</a></div>
+    <div><a class="xref" href="DotNext.Net.Cluster.Replication.IReplicationCluster-1.html">IReplicationCluster</a>&lt;<a class="xref" href="DotNext.Net.Cluster.Consensus.Raft.IRaftLogEntry.html">IRaftLogEntry</a>&gt;</div>
+    <div><a class="xref" href="DotNext.Net.Cluster.Replication.IReplicationCluster.html">IReplicationCluster</a></div>
+    <div><a class="xref" href="DotNext.Net.Cluster.ICluster.html">ICluster</a></div>
+  </div>
+  <div class="inheritedMembers">
+    <h5>Inherited Members</h5>
+    <div>
+      <a class="xref" href="DotNext.Disposable.html#DotNext_Disposable_IsDisposed">Disposable.IsDisposed</a>
+    </div>
+    <div>
+      <a class="xref" href="DotNext.Disposable.html#DotNext_Disposable_ThrowIfDisposed">Disposable.ThrowIfDisposed()</a>
+    </div>
+    <div>
+      <a class="xref" href="DotNext.Disposable.html#DotNext_Disposable_Dispose">Disposable.Dispose()</a>
+    </div>
+    <div>
+      <a class="xref" href="DotNext.Disposable.html#DotNext_Disposable_QueueDispose_System_IDisposable_">Disposable.QueueDispose(IDisposable)</a>
+    </div>
+    <div>
+      <a class="xref" href="DotNext.Disposable.html#DotNext_Disposable_Dispose_System_Collections_Generic_IEnumerable_System_IDisposable__">Disposable.Dispose(IEnumerable&lt;IDisposable&gt;)</a>
+    </div>
+    <div>
+      <a class="xref" href="DotNext.Disposable.html#DotNext_Disposable_DisposeAsync_System_Collections_Generic_IEnumerable_System_IAsyncDisposable__">Disposable.DisposeAsync(IEnumerable&lt;IAsyncDisposable&gt;)</a>
+    </div>
+    <div>
+      <a class="xref" href="DotNext.Disposable.html#DotNext_Disposable_Dispose_System_IDisposable___">Disposable.Dispose(IDisposable[])</a>
+    </div>
+    <div>
+      <a class="xref" href="DotNext.Disposable.html#DotNext_Disposable_DisposeAsync_System_IAsyncDisposable___">Disposable.DisposeAsync(IAsyncDisposable[])</a>
+    </div>
+    <div>
+      <a class="xref" href="https://docs.microsoft.com/dotnet/api/system.object.equals#System_Object_Equals_System_Object_">Object.Equals(Object)</a>
+    </div>
+    <div>
+      <a class="xref" href="https://docs.microsoft.com/dotnet/api/system.object.equals#System_Object_Equals_System_Object_System_Object_">Object.Equals(Object, Object)</a>
+    </div>
+    <div>
+      <a class="xref" href="https://docs.microsoft.com/dotnet/api/system.object.gethashcode#System_Object_GetHashCode">Object.GetHashCode()</a>
+    </div>
+    <div>
+      <a class="xref" href="https://docs.microsoft.com/dotnet/api/system.object.gettype#System_Object_GetType">Object.GetType()</a>
+    </div>
+    <div>
+      <a class="xref" href="https://docs.microsoft.com/dotnet/api/system.object.memberwiseclone#System_Object_MemberwiseClone">Object.MemberwiseClone()</a>
+    </div>
+    <div>
+      <a class="xref" href="https://docs.microsoft.com/dotnet/api/system.object.referenceequals#System_Object_ReferenceEquals_System_Object_System_Object_">Object.ReferenceEquals(Object, Object)</a>
+    </div>
+    <div>
+      <a class="xref" href="https://docs.microsoft.com/dotnet/api/system.object.tostring#System_Object_ToString">Object.ToString()</a>
+    </div>
+  </div>
+  <h6><strong>Namespace</strong>: <a class="xref" href="DotNext.Net.Cluster.Consensus.Raft.html">DotNext.Net.Cluster.Consensus.Raft</a></h6>
+  <h6><strong>Assembly</strong>: DotNext.Net.Cluster.dll</h6>
+  <h5 id="DotNext_Net_Cluster_Consensus_Raft_RaftCluster_1_syntax">Syntax</h5>
+  <div class="codewrapper">
+    <pre><code class="lang-csharp hljs">public abstract class RaftCluster&lt;TMember&gt; : Disposable, IDisposable, IRaftCluster, IReplicationCluster&lt;IRaftLogEntry&gt;, IReplicationCluster, ICluster, IRaftStateMachine where TMember : class, IRaftClusterMember, IDisposable</code></pre>
+  </div>
+  <h5 class="typeParameters">Type Parameters</h5>
+  <table class="table table-bordered table-striped table-condensed">
+    <thead>
+      <tr>
+        <th>Name</th>
+        <th>Description</th>
+      </tr>
+    </thead>
+    <tbody>
+      <tr>
+        <td><span class="parametername">TMember</span></td>
+        <td></td>
+      </tr>
+    </tbody>
+  </table>
+  <h3 id="constructors">Constructors
+  </h3>
+  <span class="small pull-right mobile-hide">
+    <span class="divider">|</span>
+    <a href="https://github.com/sakno/DotNext/new/gh-pages/apiSpec/new?filename=DotNext_Net_Cluster_Consensus_Raft_RaftCluster_1__ctor_DotNext_Net_Cluster_Consensus_Raft_IClusterMemberConfiguration_DotNext_Net_Cluster_Consensus_Raft_RaftCluster__0__MemberCollectionBuilder__.md&amp;value=---%0Auid%3A%20DotNext.Net.Cluster.Consensus.Raft.RaftCluster%601.%23ctor(DotNext.Net.Cluster.Consensus.Raft.IClusterMemberConfiguration%2CDotNext.Net.Cluster.Consensus.Raft.RaftCluster%7B%600%7D.MemberCollectionBuilder%40)%0Asummary%3A%20'*You%20can%20override%20summary%20for%20the%20API%20here%20using%20*MARKDOWN*%20syntax'%0A---%0A%0A*Please%20type%20below%20more%20information%20about%20this%20API%3A*%0A%0A">Improve this Doc</a>
+  </span>
+  <span class="small pull-right mobile-hide">
+    <a href="https://github.com/sakno/DotNext/blob/gh-pages/src/cluster/DotNext.Net.Cluster/Net/Cluster/Consensus/Raft/RaftCluster.cs/#L200">View Source</a>
+  </span>
+  <a id="DotNext_Net_Cluster_Consensus_Raft_RaftCluster_1__ctor_" data-uid="DotNext.Net.Cluster.Consensus.Raft.RaftCluster`1.#ctor*"></a>
+  <h4 id="DotNext_Net_Cluster_Consensus_Raft_RaftCluster_1__ctor_DotNext_Net_Cluster_Consensus_Raft_IClusterMemberConfiguration_DotNext_Net_Cluster_Consensus_Raft_RaftCluster__0__MemberCollectionBuilder__" data-uid="DotNext.Net.Cluster.Consensus.Raft.RaftCluster`1.#ctor(DotNext.Net.Cluster.Consensus.Raft.IClusterMemberConfiguration,DotNext.Net.Cluster.Consensus.Raft.RaftCluster{`0}.MemberCollectionBuilder@)">RaftCluster(IClusterMemberConfiguration, out RaftCluster&lt;TMember&gt;.MemberCollectionBuilder)</h4>
   <div class="markdown level1 summary"><p>Initializes a new cluster manager for the local node.</p>
-</div>
-  <div class="markdown level1 conceptual"></div>
-  <h5 class="decalaration">Declaration</h5>
-  <div class="codewrapper">
-    <pre><code class="lang-csharp hljs">protected RaftCluster(IClusterMemberConfiguration config, out RaftCluster&lt;TMember&gt;.MemberCollectionBuilder members)</code></pre>
-  </div>
-  <h5 class="parameters">Parameters</h5>
-  <table class="table table-bordered table-striped table-condensed">
-    <thead>
-      <tr>
-        <th>Type</th>
-        <th>Name</th>
-        <th>Description</th>
-      </tr>
-    </thead>
-    <tbody>
-      <tr>
-        <td><a class="xref" href="DotNext.Net.Cluster.Consensus.Raft.IClusterMemberConfiguration.html">IClusterMemberConfiguration</a></td>
-        <td><span class="parametername">config</span></td>
+</div>
+  <div class="markdown level1 conceptual"></div>
+  <h5 class="decalaration">Declaration</h5>
+  <div class="codewrapper">
+    <pre><code class="lang-csharp hljs">protected RaftCluster(IClusterMemberConfiguration config, out RaftCluster&lt;TMember&gt;.MemberCollectionBuilder members)</code></pre>
+  </div>
+  <h5 class="parameters">Parameters</h5>
+  <table class="table table-bordered table-striped table-condensed">
+    <thead>
+      <tr>
+        <th>Type</th>
+        <th>Name</th>
+        <th>Description</th>
+      </tr>
+    </thead>
+    <tbody>
+      <tr>
+        <td><a class="xref" href="DotNext.Net.Cluster.Consensus.Raft.IClusterMemberConfiguration.html">IClusterMemberConfiguration</a></td>
+        <td><span class="parametername">config</span></td>
         <td><p>The configuration of the local node.</p>
-</td>
-      </tr>
-      <tr>
-        <td><a class="xref" href="DotNext.Net.Cluster.Consensus.Raft.RaftCluster-1.MemberCollectionBuilder.html">RaftCluster.MemberCollectionBuilder</a>&lt;&gt;</td>
-        <td><span class="parametername">members</span></td>
+</td>
+      </tr>
+      <tr>
+        <td><a class="xref" href="DotNext.Net.Cluster.Consensus.Raft.RaftCluster-1.MemberCollectionBuilder.html">RaftCluster.MemberCollectionBuilder</a>&lt;&gt;</td>
+        <td><span class="parametername">members</span></td>
         <td><p>The collection of members that can be modified at construction stage.</p>
-</td>
-      </tr>
-    </tbody>
-  </table>
-  <h3 id="properties">Properties
-  </h3>
-  <span class="small pull-right mobile-hide">
-    <span class="divider">|</span>
-    <a href="https://github.com/sakno/dotNext/new/gh-pages/apiSpec/new?filename=DotNext_Net_Cluster_Consensus_Raft_RaftCluster_1_AuditTrail.md&amp;value=---%0Auid%3A%20DotNext.Net.Cluster.Consensus.Raft.RaftCluster%601.AuditTrail%0Asummary%3A%20'*You%20can%20override%20summary%20for%20the%20API%20here%20using%20*MARKDOWN*%20syntax'%0A---%0A%0A*Please%20type%20below%20more%20information%20about%20this%20API%3A*%0A%0A">Improve this Doc</a>
-  </span>
-  <span class="small pull-right mobile-hide">
-    <a href="https://github.com/sakno/dotNext/blob/gh-pages/src/cluster/DotNext.Net.Cluster/Net/Cluster/Consensus/Raft/RaftCluster.cs/#L234">View Source</a>
-  </span>
-  <a id="DotNext_Net_Cluster_Consensus_Raft_RaftCluster_1_AuditTrail_" data-uid="DotNext.Net.Cluster.Consensus.Raft.RaftCluster`1.AuditTrail*"></a>
-  <h4 id="DotNext_Net_Cluster_Consensus_Raft_RaftCluster_1_AuditTrail" data-uid="DotNext.Net.Cluster.Consensus.Raft.RaftCluster`1.AuditTrail">AuditTrail</h4>
+</td>
+      </tr>
+    </tbody>
+  </table>
+  <h3 id="properties">Properties
+  </h3>
+  <span class="small pull-right mobile-hide">
+    <span class="divider">|</span>
+    <a href="https://github.com/sakno/DotNext/new/gh-pages/apiSpec/new?filename=DotNext_Net_Cluster_Consensus_Raft_RaftCluster_1_AuditTrail.md&amp;value=---%0Auid%3A%20DotNext.Net.Cluster.Consensus.Raft.RaftCluster%601.AuditTrail%0Asummary%3A%20'*You%20can%20override%20summary%20for%20the%20API%20here%20using%20*MARKDOWN*%20syntax'%0A---%0A%0A*Please%20type%20below%20more%20information%20about%20this%20API%3A*%0A%0A">Improve this Doc</a>
+  </span>
+  <span class="small pull-right mobile-hide">
+    <a href="https://github.com/sakno/DotNext/blob/gh-pages/src/cluster/DotNext.Net.Cluster/Net/Cluster/Consensus/Raft/RaftCluster.cs/#L234">View Source</a>
+  </span>
+  <a id="DotNext_Net_Cluster_Consensus_Raft_RaftCluster_1_AuditTrail_" data-uid="DotNext.Net.Cluster.Consensus.Raft.RaftCluster`1.AuditTrail*"></a>
+  <h4 id="DotNext_Net_Cluster_Consensus_Raft_RaftCluster_1_AuditTrail" data-uid="DotNext.Net.Cluster.Consensus.Raft.RaftCluster`1.AuditTrail">AuditTrail</h4>
   <div class="markdown level1 summary"><p>Associates audit trail with the current instance.</p>
-</div>
-  <div class="markdown level1 conceptual"></div>
-  <h5 class="decalaration">Declaration</h5>
-  <div class="codewrapper">
-    <pre><code class="lang-csharp hljs">public IPersistentState AuditTrail { get; set; }</code></pre>
-  </div>
-  <h5 class="propertyValue">Property Value</h5>
-  <table class="table table-bordered table-striped table-condensed">
-    <thead>
-      <tr>
-        <th>Type</th>
-        <th>Description</th>
-      </tr>
-    </thead>
-    <tbody>
-      <tr>
-        <td><a class="xref" href="DotNext.Net.Cluster.Consensus.Raft.IPersistentState.html">IPersistentState</a></td>
-        <td></td>
-      </tr>
-    </tbody>
-  </table>
-  <h5 class="exceptions">Exceptions</h5>
-  <table class="table table-bordered table-striped table-condensed">
-    <thead>
-      <tr>
-        <th>Type</th>
-        <th>Condition</th>
-      </tr>
-    </thead>
-    <tbody>
-      <tr>
-        <td><a class="xref" href="https://docs.microsoft.com/dotnet/api/system.argumentnullexception">ArgumentNullException</a></td>
+</div>
+  <div class="markdown level1 conceptual"></div>
+  <h5 class="decalaration">Declaration</h5>
+  <div class="codewrapper">
+    <pre><code class="lang-csharp hljs">public IPersistentState AuditTrail { get; set; }</code></pre>
+  </div>
+  <h5 class="propertyValue">Property Value</h5>
+  <table class="table table-bordered table-striped table-condensed">
+    <thead>
+      <tr>
+        <th>Type</th>
+        <th>Description</th>
+      </tr>
+    </thead>
+    <tbody>
+      <tr>
+        <td><a class="xref" href="DotNext.Net.Cluster.Consensus.Raft.IPersistentState.html">IPersistentState</a></td>
+        <td></td>
+      </tr>
+    </tbody>
+  </table>
+  <h5 class="exceptions">Exceptions</h5>
+  <table class="table table-bordered table-striped table-condensed">
+    <thead>
+      <tr>
+        <th>Type</th>
+        <th>Condition</th>
+      </tr>
+    </thead>
+    <tbody>
+      <tr>
+        <td><a class="xref" href="https://docs.microsoft.com/dotnet/api/system.argumentnullexception">ArgumentNullException</a></td>
         <td><p><code data-dev-comment-type="paramref" class="paramref">value</code> is <span class="xref">null</span>.</p>
-</td>
-      </tr>
-    </tbody>
-  </table>
-  <span class="small pull-right mobile-hide">
-    <span class="divider">|</span>
-    <a href="https://github.com/sakno/dotNext/new/gh-pages/apiSpec/new?filename=DotNext_Net_Cluster_Consensus_Raft_RaftCluster_1_IsLeaderLocal.md&amp;value=---%0Auid%3A%20DotNext.Net.Cluster.Consensus.Raft.RaftCluster%601.IsLeaderLocal%0Asummary%3A%20'*You%20can%20override%20summary%20for%20the%20API%20here%20using%20*MARKDOWN*%20syntax'%0A---%0A%0A*Please%20type%20below%20more%20information%20about%20this%20API%3A*%0A%0A">Improve this Doc</a>
-  </span>
-  <span class="small pull-right mobile-hide">
-    <a href="https://github.com/sakno/dotNext/blob/gh-pages/src/cluster/DotNext.Net.Cluster/Net/Cluster/Consensus/Raft/RaftCluster.cs/#L228">View Source</a>
-  </span>
-  <a id="DotNext_Net_Cluster_Consensus_Raft_RaftCluster_1_IsLeaderLocal_" data-uid="DotNext.Net.Cluster.Consensus.Raft.RaftCluster`1.IsLeaderLocal*"></a>
-  <h4 id="DotNext_Net_Cluster_Consensus_Raft_RaftCluster_1_IsLeaderLocal" data-uid="DotNext.Net.Cluster.Consensus.Raft.RaftCluster`1.IsLeaderLocal">IsLeaderLocal</h4>
+</td>
+      </tr>
+    </tbody>
+  </table>
+  <span class="small pull-right mobile-hide">
+    <span class="divider">|</span>
+    <a href="https://github.com/sakno/DotNext/new/gh-pages/apiSpec/new?filename=DotNext_Net_Cluster_Consensus_Raft_RaftCluster_1_IsLeaderLocal.md&amp;value=---%0Auid%3A%20DotNext.Net.Cluster.Consensus.Raft.RaftCluster%601.IsLeaderLocal%0Asummary%3A%20'*You%20can%20override%20summary%20for%20the%20API%20here%20using%20*MARKDOWN*%20syntax'%0A---%0A%0A*Please%20type%20below%20more%20information%20about%20this%20API%3A*%0A%0A">Improve this Doc</a>
+  </span>
+  <span class="small pull-right mobile-hide">
+    <a href="https://github.com/sakno/DotNext/blob/gh-pages/src/cluster/DotNext.Net.Cluster/Net/Cluster/Consensus/Raft/RaftCluster.cs/#L228">View Source</a>
+  </span>
+  <a id="DotNext_Net_Cluster_Consensus_Raft_RaftCluster_1_IsLeaderLocal_" data-uid="DotNext.Net.Cluster.Consensus.Raft.RaftCluster`1.IsLeaderLocal*"></a>
+  <h4 id="DotNext_Net_Cluster_Consensus_Raft_RaftCluster_1_IsLeaderLocal" data-uid="DotNext.Net.Cluster.Consensus.Raft.RaftCluster`1.IsLeaderLocal">IsLeaderLocal</h4>
   <div class="markdown level1 summary"><p>Indicates that local member is a leader.</p>
-</div>
-  <div class="markdown level1 conceptual"></div>
-  <h5 class="decalaration">Declaration</h5>
-  <div class="codewrapper">
-    <pre><code class="lang-csharp hljs">protected bool IsLeaderLocal { get; }</code></pre>
-  </div>
-  <h5 class="propertyValue">Property Value</h5>
-  <table class="table table-bordered table-striped table-condensed">
-    <thead>
-      <tr>
-        <th>Type</th>
-        <th>Description</th>
-      </tr>
-    </thead>
-    <tbody>
-      <tr>
-        <td><a class="xref" href="https://docs.microsoft.com/dotnet/api/system.boolean">Boolean</a></td>
-        <td></td>
-      </tr>
-    </tbody>
-  </table>
-  <span class="small pull-right mobile-hide">
-    <span class="divider">|</span>
-    <a href="https://github.com/sakno/dotNext/new/gh-pages/apiSpec/new?filename=DotNext_Net_Cluster_Consensus_Raft_RaftCluster_1_Leader.md&amp;value=---%0Auid%3A%20DotNext.Net.Cluster.Consensus.Raft.RaftCluster%601.Leader%0Asummary%3A%20'*You%20can%20override%20summary%20for%20the%20API%20here%20using%20*MARKDOWN*%20syntax'%0A---%0A%0A*Please%20type%20below%20more%20information%20about%20this%20API%3A*%0A%0A">Improve this Doc</a>
-  </span>
-  <span class="small pull-right mobile-hide">
-    <a href="https://github.com/sakno/dotNext/blob/gh-pages/src/cluster/DotNext.Net.Cluster/Net/Cluster/Consensus/Raft/RaftCluster.cs/#L298">View Source</a>
-  </span>
-  <a id="DotNext_Net_Cluster_Consensus_Raft_RaftCluster_1_Leader_" data-uid="DotNext.Net.Cluster.Consensus.Raft.RaftCluster`1.Leader*"></a>
-  <h4 id="DotNext_Net_Cluster_Consensus_Raft_RaftCluster_1_Leader" data-uid="DotNext.Net.Cluster.Consensus.Raft.RaftCluster`1.Leader">Leader</h4>
+</div>
+  <div class="markdown level1 conceptual"></div>
+  <h5 class="decalaration">Declaration</h5>
+  <div class="codewrapper">
+    <pre><code class="lang-csharp hljs">protected bool IsLeaderLocal { get; }</code></pre>
+  </div>
+  <h5 class="propertyValue">Property Value</h5>
+  <table class="table table-bordered table-striped table-condensed">
+    <thead>
+      <tr>
+        <th>Type</th>
+        <th>Description</th>
+      </tr>
+    </thead>
+    <tbody>
+      <tr>
+        <td><a class="xref" href="https://docs.microsoft.com/dotnet/api/system.boolean">Boolean</a></td>
+        <td></td>
+      </tr>
+    </tbody>
+  </table>
+  <span class="small pull-right mobile-hide">
+    <span class="divider">|</span>
+    <a href="https://github.com/sakno/DotNext/new/gh-pages/apiSpec/new?filename=DotNext_Net_Cluster_Consensus_Raft_RaftCluster_1_Leader.md&amp;value=---%0Auid%3A%20DotNext.Net.Cluster.Consensus.Raft.RaftCluster%601.Leader%0Asummary%3A%20'*You%20can%20override%20summary%20for%20the%20API%20here%20using%20*MARKDOWN*%20syntax'%0A---%0A%0A*Please%20type%20below%20more%20information%20about%20this%20API%3A*%0A%0A">Improve this Doc</a>
+  </span>
+  <span class="small pull-right mobile-hide">
+    <a href="https://github.com/sakno/DotNext/blob/gh-pages/src/cluster/DotNext.Net.Cluster/Net/Cluster/Consensus/Raft/RaftCluster.cs/#L298">View Source</a>
+  </span>
+  <a id="DotNext_Net_Cluster_Consensus_Raft_RaftCluster_1_Leader_" data-uid="DotNext.Net.Cluster.Consensus.Raft.RaftCluster`1.Leader*"></a>
+  <h4 id="DotNext_Net_Cluster_Consensus_Raft_RaftCluster_1_Leader" data-uid="DotNext.Net.Cluster.Consensus.Raft.RaftCluster`1.Leader">Leader</h4>
   <div class="markdown level1 summary"><p>Gets leader of the cluster.</p>
-</div>
-  <div class="markdown level1 conceptual"></div>
-  <h5 class="decalaration">Declaration</h5>
-  <div class="codewrapper">
-    <pre><code class="lang-csharp hljs">public TMember Leader { get; }</code></pre>
-  </div>
-  <h5 class="propertyValue">Property Value</h5>
-  <table class="table table-bordered table-striped table-condensed">
-    <thead>
-      <tr>
-        <th>Type</th>
-        <th>Description</th>
-      </tr>
-    </thead>
-    <tbody>
-      <tr>
-        <td><span class="xref">TMember</span></td>
-        <td></td>
-      </tr>
-    </tbody>
-  </table>
-  <span class="small pull-right mobile-hide">
-    <span class="divider">|</span>
-    <a href="https://github.com/sakno/dotNext/new/gh-pages/apiSpec/new?filename=DotNext_Net_Cluster_Consensus_Raft_RaftCluster_1_Logger.md&amp;value=---%0Auid%3A%20DotNext.Net.Cluster.Consensus.Raft.RaftCluster%601.Logger%0Asummary%3A%20'*You%20can%20override%20summary%20for%20the%20API%20here%20using%20*MARKDOWN*%20syntax'%0A---%0A%0A*Please%20type%20below%20more%20information%20about%20this%20API%3A*%0A%0A">Improve this Doc</a>
-  </span>
-  <span class="small pull-right mobile-hide">
-    <a href="https://github.com/sakno/dotNext/blob/gh-pages/src/cluster/DotNext.Net.Cluster/Net/Cluster/Consensus/Raft/RaftCluster.cs/#L218">View Source</a>
-  </span>
-  <a id="DotNext_Net_Cluster_Consensus_Raft_RaftCluster_1_Logger_" data-uid="DotNext.Net.Cluster.Consensus.Raft.RaftCluster`1.Logger*"></a>
-  <h4 id="DotNext_Net_Cluster_Consensus_Raft_RaftCluster_1_Logger" data-uid="DotNext.Net.Cluster.Consensus.Raft.RaftCluster`1.Logger">Logger</h4>
+</div>
+  <div class="markdown level1 conceptual"></div>
+  <h5 class="decalaration">Declaration</h5>
+  <div class="codewrapper">
+    <pre><code class="lang-csharp hljs">public TMember Leader { get; }</code></pre>
+  </div>
+  <h5 class="propertyValue">Property Value</h5>
+  <table class="table table-bordered table-striped table-condensed">
+    <thead>
+      <tr>
+        <th>Type</th>
+        <th>Description</th>
+      </tr>
+    </thead>
+    <tbody>
+      <tr>
+        <td><span class="xref">TMember</span></td>
+        <td></td>
+      </tr>
+    </tbody>
+  </table>
+  <span class="small pull-right mobile-hide">
+    <span class="divider">|</span>
+    <a href="https://github.com/sakno/DotNext/new/gh-pages/apiSpec/new?filename=DotNext_Net_Cluster_Consensus_Raft_RaftCluster_1_Logger.md&amp;value=---%0Auid%3A%20DotNext.Net.Cluster.Consensus.Raft.RaftCluster%601.Logger%0Asummary%3A%20'*You%20can%20override%20summary%20for%20the%20API%20here%20using%20*MARKDOWN*%20syntax'%0A---%0A%0A*Please%20type%20below%20more%20information%20about%20this%20API%3A*%0A%0A">Improve this Doc</a>
+  </span>
+  <span class="small pull-right mobile-hide">
+    <a href="https://github.com/sakno/DotNext/blob/gh-pages/src/cluster/DotNext.Net.Cluster/Net/Cluster/Consensus/Raft/RaftCluster.cs/#L218">View Source</a>
+  </span>
+  <a id="DotNext_Net_Cluster_Consensus_Raft_RaftCluster_1_Logger_" data-uid="DotNext.Net.Cluster.Consensus.Raft.RaftCluster`1.Logger*"></a>
+  <h4 id="DotNext_Net_Cluster_Consensus_Raft_RaftCluster_1_Logger" data-uid="DotNext.Net.Cluster.Consensus.Raft.RaftCluster`1.Logger">Logger</h4>
   <div class="markdown level1 summary"><p>Gets logger used by this object.</p>
-</div>
-  <div class="markdown level1 conceptual"></div>
-  <h5 class="decalaration">Declaration</h5>
-  <div class="codewrapper">
+</div>
+  <div class="markdown level1 conceptual"></div>
+  <h5 class="decalaration">Declaration</h5>
+  <div class="codewrapper">
     <pre><code class="lang-csharp hljs">[CLSCompliant(false)]
-protected virtual ILogger Logger { get; }</code></pre>
-  </div>
-  <h5 class="propertyValue">Property Value</h5>
-  <table class="table table-bordered table-striped table-condensed">
-    <thead>
-      <tr>
-        <th>Type</th>
-        <th>Description</th>
-      </tr>
-    </thead>
-    <tbody>
-      <tr>
-        <td><a class="xref" href="https://docs.microsoft.com/dotnet/api/microsoft.extensions.logging.ilogger">ILogger</a></td>
-        <td></td>
-      </tr>
-    </tbody>
-  </table>
-  <span class="small pull-right mobile-hide">
-    <span class="divider">|</span>
-    <a href="https://github.com/sakno/dotNext/new/gh-pages/apiSpec/new?filename=DotNext_Net_Cluster_Consensus_Raft_RaftCluster_1_Members.md&amp;value=---%0Auid%3A%20DotNext.Net.Cluster.Consensus.Raft.RaftCluster%601.Members%0Asummary%3A%20'*You%20can%20override%20summary%20for%20the%20API%20here%20using%20*MARKDOWN*%20syntax'%0A---%0A%0A*Please%20type%20below%20more%20information%20about%20this%20API%3A*%0A%0A">Improve this Doc</a>
-  </span>
-  <span class="small pull-right mobile-hide">
-    <a href="https://github.com/sakno/dotNext/blob/gh-pages/src/cluster/DotNext.Net.Cluster/Net/Cluster/Consensus/Raft/RaftCluster.cs/#L268">View Source</a>
-  </span>
-  <a id="DotNext_Net_Cluster_Consensus_Raft_RaftCluster_1_Members_" data-uid="DotNext.Net.Cluster.Consensus.Raft.RaftCluster`1.Members*"></a>
-  <h4 id="DotNext_Net_Cluster_Consensus_Raft_RaftCluster_1_Members" data-uid="DotNext.Net.Cluster.Consensus.Raft.RaftCluster`1.Members">Members</h4>
+protected virtual ILogger Logger { get; }</code></pre>
+  </div>
+  <h5 class="propertyValue">Property Value</h5>
+  <table class="table table-bordered table-striped table-condensed">
+    <thead>
+      <tr>
+        <th>Type</th>
+        <th>Description</th>
+      </tr>
+    </thead>
+    <tbody>
+      <tr>
+        <td><a class="xref" href="https://docs.microsoft.com/dotnet/api/microsoft.extensions.logging.ilogger">ILogger</a></td>
+        <td></td>
+      </tr>
+    </tbody>
+  </table>
+  <span class="small pull-right mobile-hide">
+    <span class="divider">|</span>
+    <a href="https://github.com/sakno/DotNext/new/gh-pages/apiSpec/new?filename=DotNext_Net_Cluster_Consensus_Raft_RaftCluster_1_Members.md&amp;value=---%0Auid%3A%20DotNext.Net.Cluster.Consensus.Raft.RaftCluster%601.Members%0Asummary%3A%20'*You%20can%20override%20summary%20for%20the%20API%20here%20using%20*MARKDOWN*%20syntax'%0A---%0A%0A*Please%20type%20below%20more%20information%20about%20this%20API%3A*%0A%0A">Improve this Doc</a>
+  </span>
+  <span class="small pull-right mobile-hide">
+    <a href="https://github.com/sakno/DotNext/blob/gh-pages/src/cluster/DotNext.Net.Cluster/Net/Cluster/Consensus/Raft/RaftCluster.cs/#L268">View Source</a>
+  </span>
+  <a id="DotNext_Net_Cluster_Consensus_Raft_RaftCluster_1_Members_" data-uid="DotNext.Net.Cluster.Consensus.Raft.RaftCluster`1.Members*"></a>
+  <h4 id="DotNext_Net_Cluster_Consensus_Raft_RaftCluster_1_Members" data-uid="DotNext.Net.Cluster.Consensus.Raft.RaftCluster`1.Members">Members</h4>
   <div class="markdown level1 summary"><p>Gets members of Raft-based cluster.</p>
-</div>
-  <div class="markdown level1 conceptual"></div>
-  <h5 class="decalaration">Declaration</h5>
-  <div class="codewrapper">
-    <pre><code class="lang-csharp hljs">public IReadOnlyCollection&lt;TMember&gt; Members { get; }</code></pre>
-  </div>
-  <h5 class="propertyValue">Property Value</h5>
-  <table class="table table-bordered table-striped table-condensed">
-    <thead>
-      <tr>
-        <th>Type</th>
-        <th>Description</th>
-      </tr>
-    </thead>
-    <tbody>
-      <tr>
-        <td><a class="xref" href="https://docs.microsoft.com/dotnet/api/system.collections.generic.ireadonlycollection-1">IReadOnlyCollection</a>&lt;TMember&gt;</td>
+</div>
+  <div class="markdown level1 conceptual"></div>
+  <h5 class="decalaration">Declaration</h5>
+  <div class="codewrapper">
+    <pre><code class="lang-csharp hljs">public IReadOnlyCollection&lt;TMember&gt; Members { get; }</code></pre>
+  </div>
+  <h5 class="propertyValue">Property Value</h5>
+  <table class="table table-bordered table-striped table-condensed">
+    <thead>
+      <tr>
+        <th>Type</th>
+        <th>Description</th>
+      </tr>
+    </thead>
+    <tbody>
+      <tr>
+        <td><a class="xref" href="https://docs.microsoft.com/dotnet/api/system.collections.generic.ireadonlycollection-1">IReadOnlyCollection</a>&lt;TMember&gt;</td>
         <td><p>A collection of cluster member.</p>
-</td>
-      </tr>
-    </tbody>
-  </table>
-  <span class="small pull-right mobile-hide">
-    <span class="divider">|</span>
-    <a href="https://github.com/sakno/dotNext/new/gh-pages/apiSpec/new?filename=DotNext_Net_Cluster_Consensus_Raft_RaftCluster_1_Metrics.md&amp;value=---%0Auid%3A%20DotNext.Net.Cluster.Consensus.Raft.RaftCluster%601.Metrics%0Asummary%3A%20'*You%20can%20override%20summary%20for%20the%20API%20here%20using%20*MARKDOWN*%20syntax'%0A---%0A%0A*Please%20type%20below%20more%20information%20about%20this%20API%3A*%0A%0A">Improve this Doc</a>
-  </span>
-  <span class="small pull-right mobile-hide">
-    <a href="https://github.com/sakno/dotNext/blob/gh-pages/src/cluster/DotNext.Net.Cluster/Net/Cluster/Consensus/Raft/RaftCluster.cs/#L277">View Source</a>
-  </span>
-  <a id="DotNext_Net_Cluster_Consensus_Raft_RaftCluster_1_Metrics_" data-uid="DotNext.Net.Cluster.Consensus.Raft.RaftCluster`1.Metrics*"></a>
-  <h4 id="DotNext_Net_Cluster_Consensus_Raft_RaftCluster_1_Metrics" data-uid="DotNext.Net.Cluster.Consensus.Raft.RaftCluster`1.Metrics">Metrics</h4>
+</td>
+      </tr>
+    </tbody>
+  </table>
+  <span class="small pull-right mobile-hide">
+    <span class="divider">|</span>
+    <a href="https://github.com/sakno/DotNext/new/gh-pages/apiSpec/new?filename=DotNext_Net_Cluster_Consensus_Raft_RaftCluster_1_Metrics.md&amp;value=---%0Auid%3A%20DotNext.Net.Cluster.Consensus.Raft.RaftCluster%601.Metrics%0Asummary%3A%20'*You%20can%20override%20summary%20for%20the%20API%20here%20using%20*MARKDOWN*%20syntax'%0A---%0A%0A*Please%20type%20below%20more%20information%20about%20this%20API%3A*%0A%0A">Improve this Doc</a>
+  </span>
+  <span class="small pull-right mobile-hide">
+    <a href="https://github.com/sakno/DotNext/blob/gh-pages/src/cluster/DotNext.Net.Cluster/Net/Cluster/Consensus/Raft/RaftCluster.cs/#L277">View Source</a>
+  </span>
+  <a id="DotNext_Net_Cluster_Consensus_Raft_RaftCluster_1_Metrics_" data-uid="DotNext.Net.Cluster.Consensus.Raft.RaftCluster`1.Metrics*"></a>
+  <h4 id="DotNext_Net_Cluster_Consensus_Raft_RaftCluster_1_Metrics" data-uid="DotNext.Net.Cluster.Consensus.Raft.RaftCluster`1.Metrics">Metrics</h4>
   <div class="markdown level1 summary"><p>Establishes metrics collector.</p>
-</div>
-  <div class="markdown level1 conceptual"></div>
-  <h5 class="decalaration">Declaration</h5>
-  <div class="codewrapper">
-    <pre><code class="lang-csharp hljs">public MetricsCollector Metrics { protected get; set; }</code></pre>
-  </div>
-  <h5 class="propertyValue">Property Value</h5>
-  <table class="table table-bordered table-striped table-condensed">
-    <thead>
-      <tr>
-        <th>Type</th>
-        <th>Description</th>
-      </tr>
-    </thead>
-    <tbody>
-      <tr>
-        <td><a class="xref" href="DotNext.Net.Cluster.Consensus.Raft.MetricsCollector.html">MetricsCollector</a></td>
-        <td></td>
-      </tr>
-    </tbody>
-  </table>
-  <span class="small pull-right mobile-hide">
-    <span class="divider">|</span>
-    <a href="https://github.com/sakno/dotNext/new/gh-pages/apiSpec/new?filename=DotNext_Net_Cluster_Consensus_Raft_RaftCluster_1_Term.md&amp;value=---%0Auid%3A%20DotNext.Net.Cluster.Consensus.Raft.RaftCluster%601.Term%0Asummary%3A%20'*You%20can%20override%20summary%20for%20the%20API%20here%20using%20*MARKDOWN*%20syntax'%0A---%0A%0A*Please%20type%20below%20more%20information%20about%20this%20API%3A*%0A%0A">Improve this Doc</a>
-  </span>
-  <span class="small pull-right mobile-hide">
-    <a href="https://github.com/sakno/dotNext/blob/gh-pages/src/cluster/DotNext.Net.Cluster/Net/Cluster/Consensus/Raft/RaftCluster.cs/#L286">View Source</a>
-  </span>
-  <a id="DotNext_Net_Cluster_Consensus_Raft_RaftCluster_1_Term_" data-uid="DotNext.Net.Cluster.Consensus.Raft.RaftCluster`1.Term*"></a>
-  <h4 id="DotNext_Net_Cluster_Consensus_Raft_RaftCluster_1_Term" data-uid="DotNext.Net.Cluster.Consensus.Raft.RaftCluster`1.Term">Term</h4>
+</div>
+  <div class="markdown level1 conceptual"></div>
+  <h5 class="decalaration">Declaration</h5>
+  <div class="codewrapper">
+    <pre><code class="lang-csharp hljs">public MetricsCollector Metrics { protected get; set; }</code></pre>
+  </div>
+  <h5 class="propertyValue">Property Value</h5>
+  <table class="table table-bordered table-striped table-condensed">
+    <thead>
+      <tr>
+        <th>Type</th>
+        <th>Description</th>
+      </tr>
+    </thead>
+    <tbody>
+      <tr>
+        <td><a class="xref" href="DotNext.Net.Cluster.Consensus.Raft.MetricsCollector.html">MetricsCollector</a></td>
+        <td></td>
+      </tr>
+    </tbody>
+  </table>
+  <span class="small pull-right mobile-hide">
+    <span class="divider">|</span>
+    <a href="https://github.com/sakno/DotNext/new/gh-pages/apiSpec/new?filename=DotNext_Net_Cluster_Consensus_Raft_RaftCluster_1_Term.md&amp;value=---%0Auid%3A%20DotNext.Net.Cluster.Consensus.Raft.RaftCluster%601.Term%0Asummary%3A%20'*You%20can%20override%20summary%20for%20the%20API%20here%20using%20*MARKDOWN*%20syntax'%0A---%0A%0A*Please%20type%20below%20more%20information%20about%20this%20API%3A*%0A%0A">Improve this Doc</a>
+  </span>
+  <span class="small pull-right mobile-hide">
+    <a href="https://github.com/sakno/DotNext/blob/gh-pages/src/cluster/DotNext.Net.Cluster/Net/Cluster/Consensus/Raft/RaftCluster.cs/#L286">View Source</a>
+  </span>
+  <a id="DotNext_Net_Cluster_Consensus_Raft_RaftCluster_1_Term_" data-uid="DotNext.Net.Cluster.Consensus.Raft.RaftCluster`1.Term*"></a>
+  <h4 id="DotNext_Net_Cluster_Consensus_Raft_RaftCluster_1_Term" data-uid="DotNext.Net.Cluster.Consensus.Raft.RaftCluster`1.Term">Term</h4>
   <div class="markdown level1 summary"><p>Gets Term value maintained by local member.</p>
-</div>
-  <div class="markdown level1 conceptual"></div>
-  <h5 class="decalaration">Declaration</h5>
-  <div class="codewrapper">
-    <pre><code class="lang-csharp hljs">public long Term { get; }</code></pre>
-  </div>
-  <h5 class="propertyValue">Property Value</h5>
-  <table class="table table-bordered table-striped table-condensed">
-    <thead>
-      <tr>
-        <th>Type</th>
-        <th>Description</th>
-      </tr>
-    </thead>
-    <tbody>
-      <tr>
-        <td><a class="xref" href="https://docs.microsoft.com/dotnet/api/system.int64">Int64</a></td>
-        <td></td>
-      </tr>
-    </tbody>
-  </table>
-  <span class="small pull-right mobile-hide">
-    <span class="divider">|</span>
-    <a href="https://github.com/sakno/dotNext/new/gh-pages/apiSpec/new?filename=DotNext_Net_Cluster_Consensus_Raft_RaftCluster_1_Token.md&amp;value=---%0Auid%3A%20DotNext.Net.Cluster.Consensus.Raft.RaftCluster%601.Token%0Asummary%3A%20'*You%20can%20override%20summary%20for%20the%20API%20here%20using%20*MARKDOWN*%20syntax'%0A---%0A%0A*Please%20type%20below%20more%20information%20about%20this%20API%3A*%0A%0A">Improve this Doc</a>
-  </span>
-  <span class="small pull-right mobile-hide">
-    <a href="https://github.com/sakno/dotNext/blob/gh-pages/src/cluster/DotNext.Net.Cluster/Net/Cluster/Consensus/Raft/RaftCluster.cs/#L243">View Source</a>
-  </span>
-  <a id="DotNext_Net_Cluster_Consensus_Raft_RaftCluster_1_Token_" data-uid="DotNext.Net.Cluster.Consensus.Raft.RaftCluster`1.Token*"></a>
-  <h4 id="DotNext_Net_Cluster_Consensus_Raft_RaftCluster_1_Token" data-uid="DotNext.Net.Cluster.Consensus.Raft.RaftCluster`1.Token">Token</h4>
+</div>
+  <div class="markdown level1 conceptual"></div>
+  <h5 class="decalaration">Declaration</h5>
+  <div class="codewrapper">
+    <pre><code class="lang-csharp hljs">public long Term { get; }</code></pre>
+  </div>
+  <h5 class="propertyValue">Property Value</h5>
+  <table class="table table-bordered table-striped table-condensed">
+    <thead>
+      <tr>
+        <th>Type</th>
+        <th>Description</th>
+      </tr>
+    </thead>
+    <tbody>
+      <tr>
+        <td><a class="xref" href="https://docs.microsoft.com/dotnet/api/system.int64">Int64</a></td>
+        <td></td>
+      </tr>
+    </tbody>
+  </table>
+  <span class="small pull-right mobile-hide">
+    <span class="divider">|</span>
+    <a href="https://github.com/sakno/DotNext/new/gh-pages/apiSpec/new?filename=DotNext_Net_Cluster_Consensus_Raft_RaftCluster_1_Token.md&amp;value=---%0Auid%3A%20DotNext.Net.Cluster.Consensus.Raft.RaftCluster%601.Token%0Asummary%3A%20'*You%20can%20override%20summary%20for%20the%20API%20here%20using%20*MARKDOWN*%20syntax'%0A---%0A%0A*Please%20type%20below%20more%20information%20about%20this%20API%3A*%0A%0A">Improve this Doc</a>
+  </span>
+  <span class="small pull-right mobile-hide">
+    <a href="https://github.com/sakno/DotNext/blob/gh-pages/src/cluster/DotNext.Net.Cluster/Net/Cluster/Consensus/Raft/RaftCluster.cs/#L243">View Source</a>
+  </span>
+  <a id="DotNext_Net_Cluster_Consensus_Raft_RaftCluster_1_Token_" data-uid="DotNext.Net.Cluster.Consensus.Raft.RaftCluster`1.Token*"></a>
+  <h4 id="DotNext_Net_Cluster_Consensus_Raft_RaftCluster_1_Token" data-uid="DotNext.Net.Cluster.Consensus.Raft.RaftCluster`1.Token">Token</h4>
   <div class="markdown level1 summary"><p>Gets token that can be used for all internal asynchronous operations.</p>
-</div>
-  <div class="markdown level1 conceptual"></div>
-  <h5 class="decalaration">Declaration</h5>
-  <div class="codewrapper">
-    <pre><code class="lang-csharp hljs">protected CancellationToken Token { get; }</code></pre>
-  </div>
-  <h5 class="propertyValue">Property Value</h5>
-  <table class="table table-bordered table-striped table-condensed">
-    <thead>
-      <tr>
-        <th>Type</th>
-        <th>Description</th>
-      </tr>
-    </thead>
-    <tbody>
-      <tr>
-        <td><a class="xref" href="https://docs.microsoft.com/dotnet/api/system.threading.cancellationtoken">CancellationToken</a></td>
-        <td></td>
-      </tr>
-    </tbody>
-  </table>
-  <h3 id="methods">Methods
-  </h3>
-  <span class="small pull-right mobile-hide">
-    <span class="divider">|</span>
-    <a href="https://github.com/sakno/dotNext/new/gh-pages/apiSpec/new?filename=DotNext_Net_Cluster_Consensus_Raft_RaftCluster_1_ChangeMembersAsync_DotNext_Net_Cluster_Consensus_Raft_RaftCluster__0__MemberCollectionMutator_.md&amp;value=---%0Auid%3A%20DotNext.Net.Cluster.Consensus.Raft.RaftCluster%601.ChangeMembersAsync(DotNext.Net.Cluster.Consensus.Raft.RaftCluster%7B%600%7D.MemberCollectionMutator)%0Asummary%3A%20'*You%20can%20override%20summary%20for%20the%20API%20here%20using%20*MARKDOWN*%20syntax'%0A---%0A%0A*Please%20type%20below%20more%20information%20about%20this%20API%3A*%0A%0A">Improve this Doc</a>
-  </span>
-  <span class="small pull-right mobile-hide">
-    <a href="https://github.com/sakno/dotNext/blob/gh-pages/src/cluster/DotNext.Net.Cluster/Net/Cluster/Consensus/Raft/RaftCluster.cs/#L257">View Source</a>
-  </span>
-  <a id="DotNext_Net_Cluster_Consensus_Raft_RaftCluster_1_ChangeMembersAsync_" data-uid="DotNext.Net.Cluster.Consensus.Raft.RaftCluster`1.ChangeMembersAsync*"></a>
-  <h4 id="DotNext_Net_Cluster_Consensus_Raft_RaftCluster_1_ChangeMembersAsync_DotNext_Net_Cluster_Consensus_Raft_RaftCluster__0__MemberCollectionMutator_" data-uid="DotNext.Net.Cluster.Consensus.Raft.RaftCluster`1.ChangeMembersAsync(DotNext.Net.Cluster.Consensus.Raft.RaftCluster{`0}.MemberCollectionMutator)">ChangeMembersAsync(RaftCluster&lt;TMember&gt;.MemberCollectionMutator)</h4>
+</div>
+  <div class="markdown level1 conceptual"></div>
+  <h5 class="decalaration">Declaration</h5>
+  <div class="codewrapper">
+    <pre><code class="lang-csharp hljs">protected CancellationToken Token { get; }</code></pre>
+  </div>
+  <h5 class="propertyValue">Property Value</h5>
+  <table class="table table-bordered table-striped table-condensed">
+    <thead>
+      <tr>
+        <th>Type</th>
+        <th>Description</th>
+      </tr>
+    </thead>
+    <tbody>
+      <tr>
+        <td><a class="xref" href="https://docs.microsoft.com/dotnet/api/system.threading.cancellationtoken">CancellationToken</a></td>
+        <td></td>
+      </tr>
+    </tbody>
+  </table>
+  <h3 id="methods">Methods
+  </h3>
+  <span class="small pull-right mobile-hide">
+    <span class="divider">|</span>
+    <a href="https://github.com/sakno/DotNext/new/gh-pages/apiSpec/new?filename=DotNext_Net_Cluster_Consensus_Raft_RaftCluster_1_ChangeMembersAsync_DotNext_Net_Cluster_Consensus_Raft_RaftCluster__0__MemberCollectionMutator_.md&amp;value=---%0Auid%3A%20DotNext.Net.Cluster.Consensus.Raft.RaftCluster%601.ChangeMembersAsync(DotNext.Net.Cluster.Consensus.Raft.RaftCluster%7B%600%7D.MemberCollectionMutator)%0Asummary%3A%20'*You%20can%20override%20summary%20for%20the%20API%20here%20using%20*MARKDOWN*%20syntax'%0A---%0A%0A*Please%20type%20below%20more%20information%20about%20this%20API%3A*%0A%0A">Improve this Doc</a>
+  </span>
+  <span class="small pull-right mobile-hide">
+    <a href="https://github.com/sakno/DotNext/blob/gh-pages/src/cluster/DotNext.Net.Cluster/Net/Cluster/Consensus/Raft/RaftCluster.cs/#L257">View Source</a>
+  </span>
+  <a id="DotNext_Net_Cluster_Consensus_Raft_RaftCluster_1_ChangeMembersAsync_" data-uid="DotNext.Net.Cluster.Consensus.Raft.RaftCluster`1.ChangeMembersAsync*"></a>
+  <h4 id="DotNext_Net_Cluster_Consensus_Raft_RaftCluster_1_ChangeMembersAsync_DotNext_Net_Cluster_Consensus_Raft_RaftCluster__0__MemberCollectionMutator_" data-uid="DotNext.Net.Cluster.Consensus.Raft.RaftCluster`1.ChangeMembersAsync(DotNext.Net.Cluster.Consensus.Raft.RaftCluster{`0}.MemberCollectionMutator)">ChangeMembersAsync(RaftCluster&lt;TMember&gt;.MemberCollectionMutator)</h4>
   <div class="markdown level1 summary"><p>Modifies collection of cluster members.</p>
-</div>
-  <div class="markdown level1 conceptual"></div>
-  <h5 class="decalaration">Declaration</h5>
-  <div class="codewrapper">
-    <pre><code class="lang-csharp hljs">protected Task ChangeMembersAsync(RaftCluster&lt;TMember&gt;.MemberCollectionMutator mutator)</code></pre>
-  </div>
-  <h5 class="parameters">Parameters</h5>
-  <table class="table table-bordered table-striped table-condensed">
-    <thead>
-      <tr>
-        <th>Type</th>
-        <th>Name</th>
-        <th>Description</th>
-      </tr>
-    </thead>
-    <tbody>
-      <tr>
-        <td><a class="xref" href="DotNext.Net.Cluster.Consensus.Raft.RaftCluster-1.MemberCollectionMutator.html">RaftCluster.MemberCollectionMutator</a>&lt;&gt;</td>
-        <td><span class="parametername">mutator</span></td>
+</div>
+  <div class="markdown level1 conceptual"></div>
+  <h5 class="decalaration">Declaration</h5>
+  <div class="codewrapper">
+    <pre><code class="lang-csharp hljs">protected Task ChangeMembersAsync(RaftCluster&lt;TMember&gt;.MemberCollectionMutator mutator)</code></pre>
+  </div>
+  <h5 class="parameters">Parameters</h5>
+  <table class="table table-bordered table-striped table-condensed">
+    <thead>
+      <tr>
+        <th>Type</th>
+        <th>Name</th>
+        <th>Description</th>
+      </tr>
+    </thead>
+    <tbody>
+      <tr>
+        <td><a class="xref" href="DotNext.Net.Cluster.Consensus.Raft.RaftCluster-1.MemberCollectionMutator.html">RaftCluster.MemberCollectionMutator</a>&lt;&gt;</td>
+        <td><span class="parametername">mutator</span></td>
         <td><p>The action that can be used to change set of cluster members.</p>
-</td>
-      </tr>
-    </tbody>
-  </table>
-  <h5 class="returns">Returns</h5>
-  <table class="table table-bordered table-striped table-condensed">
-    <thead>
-      <tr>
-        <th>Type</th>
-        <th>Description</th>
-      </tr>
-    </thead>
-    <tbody>
-      <tr>
-        <td><a class="xref" href="https://docs.microsoft.com/dotnet/api/system.threading.tasks.task">Task</a></td>
+</td>
+      </tr>
+    </tbody>
+  </table>
+  <h5 class="returns">Returns</h5>
+  <table class="table table-bordered table-striped table-condensed">
+    <thead>
+      <tr>
+        <th>Type</th>
+        <th>Description</th>
+      </tr>
+    </thead>
+    <tbody>
+      <tr>
+        <td><a class="xref" href="https://docs.microsoft.com/dotnet/api/system.threading.tasks.task">Task</a></td>
         <td><p>The task representing asynchronous execution of this method.</p>
-</td>
-      </tr>
-    </tbody>
-  </table>
-  <span class="small pull-right mobile-hide">
-    <span class="divider">|</span>
-    <a href="https://github.com/sakno/dotNext/new/gh-pages/apiSpec/new?filename=DotNext_Net_Cluster_Consensus_Raft_RaftCluster_1_Dispose_System_Boolean_.md&amp;value=---%0Auid%3A%20DotNext.Net.Cluster.Consensus.Raft.RaftCluster%601.Dispose(System.Boolean)%0Asummary%3A%20'*You%20can%20override%20summary%20for%20the%20API%20here%20using%20*MARKDOWN*%20syntax'%0A---%0A%0A*Please%20type%20below%20more%20information%20about%20this%20API%3A*%0A%0A">Improve this Doc</a>
-  </span>
-  <span class="small pull-right mobile-hide">
-    <a href="https://github.com/sakno/dotNext/blob/gh-pages/src/cluster/DotNext.Net.Cluster/Net/Cluster/Consensus/Raft/RaftCluster.cs/#L567">View Source</a>
-  </span>
-  <a id="DotNext_Net_Cluster_Consensus_Raft_RaftCluster_1_Dispose_" data-uid="DotNext.Net.Cluster.Consensus.Raft.RaftCluster`1.Dispose*"></a>
-  <h4 id="DotNext_Net_Cluster_Consensus_Raft_RaftCluster_1_Dispose_System_Boolean_" data-uid="DotNext.Net.Cluster.Consensus.Raft.RaftCluster`1.Dispose(System.Boolean)">Dispose(Boolean)</h4>
+</td>
+      </tr>
+    </tbody>
+  </table>
+  <span class="small pull-right mobile-hide">
+    <span class="divider">|</span>
+    <a href="https://github.com/sakno/DotNext/new/gh-pages/apiSpec/new?filename=DotNext_Net_Cluster_Consensus_Raft_RaftCluster_1_Dispose_System_Boolean_.md&amp;value=---%0Auid%3A%20DotNext.Net.Cluster.Consensus.Raft.RaftCluster%601.Dispose(System.Boolean)%0Asummary%3A%20'*You%20can%20override%20summary%20for%20the%20API%20here%20using%20*MARKDOWN*%20syntax'%0A---%0A%0A*Please%20type%20below%20more%20information%20about%20this%20API%3A*%0A%0A">Improve this Doc</a>
+  </span>
+  <span class="small pull-right mobile-hide">
+    <a href="https://github.com/sakno/DotNext/blob/gh-pages/src/cluster/DotNext.Net.Cluster/Net/Cluster/Consensus/Raft/RaftCluster.cs/#L567">View Source</a>
+  </span>
+  <a id="DotNext_Net_Cluster_Consensus_Raft_RaftCluster_1_Dispose_" data-uid="DotNext.Net.Cluster.Consensus.Raft.RaftCluster`1.Dispose*"></a>
+  <h4 id="DotNext_Net_Cluster_Consensus_Raft_RaftCluster_1_Dispose_System_Boolean_" data-uid="DotNext.Net.Cluster.Consensus.Raft.RaftCluster`1.Dispose(System.Boolean)">Dispose(Boolean)</h4>
   <div class="markdown level1 summary"><p>Releases managed and unmanaged resources associated with this object.</p>
-</div>
-  <div class="markdown level1 conceptual"></div>
-  <h5 class="decalaration">Declaration</h5>
-  <div class="codewrapper">
-    <pre><code class="lang-csharp hljs">protected override void Dispose(bool disposing)</code></pre>
-  </div>
-  <h5 class="parameters">Parameters</h5>
-  <table class="table table-bordered table-striped table-condensed">
-    <thead>
-      <tr>
-        <th>Type</th>
-        <th>Name</th>
-        <th>Description</th>
-      </tr>
-    </thead>
-    <tbody>
-      <tr>
-        <td><a class="xref" href="https://docs.microsoft.com/dotnet/api/system.boolean">Boolean</a></td>
-        <td><span class="parametername">disposing</span></td>
+</div>
+  <div class="markdown level1 conceptual"></div>
+  <h5 class="decalaration">Declaration</h5>
+  <div class="codewrapper">
+    <pre><code class="lang-csharp hljs">protected override void Dispose(bool disposing)</code></pre>
+  </div>
+  <h5 class="parameters">Parameters</h5>
+  <table class="table table-bordered table-striped table-condensed">
+    <thead>
+      <tr>
+        <th>Type</th>
+        <th>Name</th>
+        <th>Description</th>
+      </tr>
+    </thead>
+    <tbody>
+      <tr>
+        <td><a class="xref" href="https://docs.microsoft.com/dotnet/api/system.boolean">Boolean</a></td>
+        <td><span class="parametername">disposing</span></td>
         <td><p><span class="xref">true</span> if called from <a class="xref" href="DotNext.Disposable.html#DotNext_Disposable_Dispose">Dispose()</a>; <span class="xref">false</span> if called from finalizer <a class="xref" href="DotNext.Disposable.html#DotNext_Disposable_Finalize">Finalize()</a>.</p>
-</td>
-      </tr>
-    </tbody>
-  </table>
-  <h5 class="overrides">Overrides</h5>
-  <div><a class="xref" href="DotNext.Disposable.html#DotNext_Disposable_Dispose_System_Boolean_">Disposable.Dispose(Boolean)</a></div>
-  <span class="small pull-right mobile-hide">
-    <span class="divider">|</span>
-    <a href="https://github.com/sakno/dotNext/new/gh-pages/apiSpec/new?filename=DotNext_Net_Cluster_Consensus_Raft_RaftCluster_1_FindMember_System_Predicate__0__.md&amp;value=---%0Auid%3A%20DotNext.Net.Cluster.Consensus.Raft.RaftCluster%601.FindMember(System.Predicate%7B%600%7D)%0Asummary%3A%20'*You%20can%20override%20summary%20for%20the%20API%20here%20using%20*MARKDOWN*%20syntax'%0A---%0A%0A*Please%20type%20below%20more%20information%20about%20this%20API%3A*%0A%0A">Improve this Doc</a>
-  </span>
-  <span class="small pull-right mobile-hide">
-    <a href="https://github.com/sakno/dotNext/blob/gh-pages/src/cluster/DotNext.Net.Cluster/Net/Cluster/Consensus/Raft/RaftCluster.cs/#L380">View Source</a>
-  </span>
-  <a id="DotNext_Net_Cluster_Consensus_Raft_RaftCluster_1_FindMember_" data-uid="DotNext.Net.Cluster.Consensus.Raft.RaftCluster`1.FindMember*"></a>
-  <h4 id="DotNext_Net_Cluster_Consensus_Raft_RaftCluster_1_FindMember_System_Predicate__0__" data-uid="DotNext.Net.Cluster.Consensus.Raft.RaftCluster`1.FindMember(System.Predicate{`0})">FindMember(Predicate&lt;TMember&gt;)</h4>
+</td>
+      </tr>
+    </tbody>
+  </table>
+  <h5 class="overrides">Overrides</h5>
+  <div><a class="xref" href="DotNext.Disposable.html#DotNext_Disposable_Dispose_System_Boolean_">Disposable.Dispose(Boolean)</a></div>
+  <span class="small pull-right mobile-hide">
+    <span class="divider">|</span>
+    <a href="https://github.com/sakno/DotNext/new/gh-pages/apiSpec/new?filename=DotNext_Net_Cluster_Consensus_Raft_RaftCluster_1_FindMember_System_Predicate__0__.md&amp;value=---%0Auid%3A%20DotNext.Net.Cluster.Consensus.Raft.RaftCluster%601.FindMember(System.Predicate%7B%600%7D)%0Asummary%3A%20'*You%20can%20override%20summary%20for%20the%20API%20here%20using%20*MARKDOWN*%20syntax'%0A---%0A%0A*Please%20type%20below%20more%20information%20about%20this%20API%3A*%0A%0A">Improve this Doc</a>
+  </span>
+  <span class="small pull-right mobile-hide">
+    <a href="https://github.com/sakno/DotNext/blob/gh-pages/src/cluster/DotNext.Net.Cluster/Net/Cluster/Consensus/Raft/RaftCluster.cs/#L380">View Source</a>
+  </span>
+  <a id="DotNext_Net_Cluster_Consensus_Raft_RaftCluster_1_FindMember_" data-uid="DotNext.Net.Cluster.Consensus.Raft.RaftCluster`1.FindMember*"></a>
+  <h4 id="DotNext_Net_Cluster_Consensus_Raft_RaftCluster_1_FindMember_System_Predicate__0__" data-uid="DotNext.Net.Cluster.Consensus.Raft.RaftCluster`1.FindMember(System.Predicate{`0})">FindMember(Predicate&lt;TMember&gt;)</h4>
   <div class="markdown level1 summary"><p>Finds cluster member using predicate.</p>
-</div>
-  <div class="markdown level1 conceptual"></div>
-  <h5 class="decalaration">Declaration</h5>
-  <div class="codewrapper">
-    <pre><code class="lang-csharp hljs">protected TMember FindMember(Predicate&lt;TMember&gt; matcher)</code></pre>
-  </div>
-  <h5 class="parameters">Parameters</h5>
-  <table class="table table-bordered table-striped table-condensed">
-    <thead>
-      <tr>
-        <th>Type</th>
-        <th>Name</th>
-        <th>Description</th>
-      </tr>
-    </thead>
-    <tbody>
-      <tr>
-        <td><a class="xref" href="https://docs.microsoft.com/dotnet/api/system.predicate-1">Predicate</a>&lt;TMember&gt;</td>
-        <td><span class="parametername">matcher</span></td>
+</div>
+  <div class="markdown level1 conceptual"></div>
+  <h5 class="decalaration">Declaration</h5>
+  <div class="codewrapper">
+    <pre><code class="lang-csharp hljs">protected TMember FindMember(Predicate&lt;TMember&gt; matcher)</code></pre>
+  </div>
+  <h5 class="parameters">Parameters</h5>
+  <table class="table table-bordered table-striped table-condensed">
+    <thead>
+      <tr>
+        <th>Type</th>
+        <th>Name</th>
+        <th>Description</th>
+      </tr>
+    </thead>
+    <tbody>
+      <tr>
+        <td><a class="xref" href="https://docs.microsoft.com/dotnet/api/system.predicate-1">Predicate</a>&lt;TMember&gt;</td>
+        <td><span class="parametername">matcher</span></td>
         <td><p>The predicate used to find appropriate member.</p>
-</td>
-      </tr>
-    </tbody>
-  </table>
-  <h5 class="returns">Returns</h5>
-  <table class="table table-bordered table-striped table-condensed">
-    <thead>
-      <tr>
-        <th>Type</th>
-        <th>Description</th>
-      </tr>
-    </thead>
-    <tbody>
-      <tr>
-        <td><span class="xref">TMember</span></td>
+</td>
+      </tr>
+    </tbody>
+  </table>
+  <h5 class="returns">Returns</h5>
+  <table class="table table-bordered table-striped table-condensed">
+    <thead>
+      <tr>
+        <th>Type</th>
+        <th>Description</th>
+      </tr>
+    </thead>
+    <tbody>
+      <tr>
+        <td><span class="xref">TMember</span></td>
         <td><p>The cluster member;</p>
-</td>
-      </tr>
-    </tbody>
-  </table>
-  <span class="small pull-right mobile-hide">
-    <span class="divider">|</span>
-    <a href="https://github.com/sakno/dotNext/new/gh-pages/apiSpec/new?filename=DotNext_Net_Cluster_Consensus_Raft_RaftCluster_1_ForceReplicationAsync_System_TimeSpan_System_Threading_CancellationToken_.md&amp;value=---%0Auid%3A%20DotNext.Net.Cluster.Consensus.Raft.RaftCluster%601.ForceReplicationAsync(System.TimeSpan%2CSystem.Threading.CancellationToken)%0Asummary%3A%20'*You%20can%20override%20summary%20for%20the%20API%20here%20using%20*MARKDOWN*%20syntax'%0A---%0A%0A*Please%20type%20below%20more%20information%20about%20this%20API%3A*%0A%0A">Improve this Doc</a>
-  </span>
-  <span class="small pull-right mobile-hide">
-    <a href="https://github.com/sakno/dotNext/blob/gh-pages/src/cluster/DotNext.Net.Cluster/Net/Cluster/Consensus/Raft/RaftCluster.cs/#L560">View Source</a>
-  </span>
-  <a id="DotNext_Net_Cluster_Consensus_Raft_RaftCluster_1_ForceReplicationAsync_" data-uid="DotNext.Net.Cluster.Consensus.Raft.RaftCluster`1.ForceReplicationAsync*"></a>
-  <h4 id="DotNext_Net_Cluster_Consensus_Raft_RaftCluster_1_ForceReplicationAsync_System_TimeSpan_System_Threading_CancellationToken_" data-uid="DotNext.Net.Cluster.Consensus.Raft.RaftCluster`1.ForceReplicationAsync(System.TimeSpan,System.Threading.CancellationToken)">ForceReplicationAsync(TimeSpan, CancellationToken)</h4>
+</td>
+      </tr>
+    </tbody>
+  </table>
+  <span class="small pull-right mobile-hide">
+    <span class="divider">|</span>
+    <a href="https://github.com/sakno/DotNext/new/gh-pages/apiSpec/new?filename=DotNext_Net_Cluster_Consensus_Raft_RaftCluster_1_ForceReplicationAsync_System_TimeSpan_System_Threading_CancellationToken_.md&amp;value=---%0Auid%3A%20DotNext.Net.Cluster.Consensus.Raft.RaftCluster%601.ForceReplicationAsync(System.TimeSpan%2CSystem.Threading.CancellationToken)%0Asummary%3A%20'*You%20can%20override%20summary%20for%20the%20API%20here%20using%20*MARKDOWN*%20syntax'%0A---%0A%0A*Please%20type%20below%20more%20information%20about%20this%20API%3A*%0A%0A">Improve this Doc</a>
+  </span>
+  <span class="small pull-right mobile-hide">
+    <a href="https://github.com/sakno/DotNext/blob/gh-pages/src/cluster/DotNext.Net.Cluster/Net/Cluster/Consensus/Raft/RaftCluster.cs/#L560">View Source</a>
+  </span>
+  <a id="DotNext_Net_Cluster_Consensus_Raft_RaftCluster_1_ForceReplicationAsync_" data-uid="DotNext.Net.Cluster.Consensus.Raft.RaftCluster`1.ForceReplicationAsync*"></a>
+  <h4 id="DotNext_Net_Cluster_Consensus_Raft_RaftCluster_1_ForceReplicationAsync_System_TimeSpan_System_Threading_CancellationToken_" data-uid="DotNext.Net.Cluster.Consensus.Raft.RaftCluster`1.ForceReplicationAsync(System.TimeSpan,System.Threading.CancellationToken)">ForceReplicationAsync(TimeSpan, CancellationToken)</h4>
   <div class="markdown level1 summary"><p>Forces replication.</p>
-</div>
-  <div class="markdown level1 conceptual"></div>
-  <h5 class="decalaration">Declaration</h5>
-  <div class="codewrapper">
-    <pre><code class="lang-csharp hljs">public Task&lt;bool&gt; ForceReplicationAsync(TimeSpan timeout, CancellationToken token = default(CancellationToken))</code></pre>
-  </div>
-  <h5 class="parameters">Parameters</h5>
-  <table class="table table-bordered table-striped table-condensed">
-    <thead>
-      <tr>
-        <th>Type</th>
-        <th>Name</th>
-        <th>Description</th>
-      </tr>
-    </thead>
-    <tbody>
-      <tr>
-        <td><a class="xref" href="https://docs.microsoft.com/dotnet/api/system.timespan">TimeSpan</a></td>
-        <td><span class="parametername">timeout</span></td>
+</div>
+  <div class="markdown level1 conceptual"></div>
+  <h5 class="decalaration">Declaration</h5>
+  <div class="codewrapper">
+    <pre><code class="lang-csharp hljs">public Task&lt;bool&gt; ForceReplicationAsync(TimeSpan timeout, CancellationToken token = default(CancellationToken))</code></pre>
+  </div>
+  <h5 class="parameters">Parameters</h5>
+  <table class="table table-bordered table-striped table-condensed">
+    <thead>
+      <tr>
+        <th>Type</th>
+        <th>Name</th>
+        <th>Description</th>
+      </tr>
+    </thead>
+    <tbody>
+      <tr>
+        <td><a class="xref" href="https://docs.microsoft.com/dotnet/api/system.timespan">TimeSpan</a></td>
+        <td><span class="parametername">timeout</span></td>
         <td><p>The time to wait until replication ends.</p>
-</td>
-      </tr>
-      <tr>
-        <td><a class="xref" href="https://docs.microsoft.com/dotnet/api/system.threading.cancellationtoken">CancellationToken</a></td>
-        <td><span class="parametername">token</span></td>
+</td>
+      </tr>
+      <tr>
+        <td><a class="xref" href="https://docs.microsoft.com/dotnet/api/system.threading.cancellationtoken">CancellationToken</a></td>
+        <td><span class="parametername">token</span></td>
         <td><p>The token that can be used to cancel waiting.</p>
-</td>
-      </tr>
-    </tbody>
-  </table>
-  <h5 class="returns">Returns</h5>
-  <table class="table table-bordered table-striped table-condensed">
-    <thead>
-      <tr>
-        <th>Type</th>
-        <th>Description</th>
-      </tr>
-    </thead>
-    <tbody>
-      <tr>
-        <td><a class="xref" href="https://docs.microsoft.com/dotnet/api/system.threading.tasks.task-1">Task</a>&lt;<a class="xref" href="https://docs.microsoft.com/dotnet/api/system.boolean">Boolean</a>&gt;</td>
+</td>
+      </tr>
+    </tbody>
+  </table>
+  <h5 class="returns">Returns</h5>
+  <table class="table table-bordered table-striped table-condensed">
+    <thead>
+      <tr>
+        <th>Type</th>
+        <th>Description</th>
+      </tr>
+    </thead>
+    <tbody>
+      <tr>
+        <td><a class="xref" href="https://docs.microsoft.com/dotnet/api/system.threading.tasks.task-1">Task</a>&lt;<a class="xref" href="https://docs.microsoft.com/dotnet/api/system.boolean">Boolean</a>&gt;</td>
         <td><p><span class="xref">true</span> if replication is completed; <span class="xref">false</span>.</p>
-</td>
-      </tr>
-    </tbody>
-  </table>
-  <h5 class="exceptions">Exceptions</h5>
-  <table class="table table-bordered table-striped table-condensed">
-    <thead>
-      <tr>
-        <th>Type</th>
-        <th>Condition</th>
-      </tr>
-    </thead>
-    <tbody>
-      <tr>
-        <td><a class="xref" href="https://docs.microsoft.com/dotnet/api/system.invalidoperationexception">InvalidOperationException</a></td>
+</td>
+      </tr>
+    </tbody>
+  </table>
+  <h5 class="exceptions">Exceptions</h5>
+  <table class="table table-bordered table-striped table-condensed">
+    <thead>
+      <tr>
+        <th>Type</th>
+        <th>Condition</th>
+      </tr>
+    </thead>
+    <tbody>
+      <tr>
+        <td><a class="xref" href="https://docs.microsoft.com/dotnet/api/system.invalidoperationexception">InvalidOperationException</a></td>
         <td><p>The local cluster member is not a leader.</p>
-</td>
-      </tr>
-      <tr>
-        <td><a class="xref" href="https://docs.microsoft.com/dotnet/api/system.operationcanceledexception">OperationCanceledException</a></td>
+</td>
+      </tr>
+      <tr>
+        <td><a class="xref" href="https://docs.microsoft.com/dotnet/api/system.operationcanceledexception">OperationCanceledException</a></td>
         <td><p>The operation has been canceled.</p>
-</td>
-      </tr>
-    </tbody>
-  </table>
-  <span class="small pull-right mobile-hide">
-    <span class="divider">|</span>
-    <a href="https://github.com/sakno/dotNext/new/gh-pages/apiSpec/new?filename=DotNext_Net_Cluster_Consensus_Raft_RaftCluster_1_ReceiveEntries__1__0_System_Int64_ILogEntryProducer___0__System_Int64_System_Int64_System_Int64_.md&amp;value=---%0Auid%3A%20DotNext.Net.Cluster.Consensus.Raft.RaftCluster%601.ReceiveEntries%60%601(%600%2CSystem.Int64%2CILogEntryProducer%7B%60%600%7D%2CSystem.Int64%2CSystem.Int64%2CSystem.Int64)%0Asummary%3A%20'*You%20can%20override%20summary%20for%20the%20API%20here%20using%20*MARKDOWN*%20syntax'%0A---%0A%0A*Please%20type%20below%20more%20information%20about%20this%20API%3A*%0A%0A">Improve this Doc</a>
-  </span>
-  <span class="small pull-right mobile-hide">
-    <a href="https://github.com/sakno/dotNext/blob/gh-pages/src/cluster/DotNext.Net.Cluster/Net/Cluster/Consensus/Raft/RaftCluster.cs/#L416">View Source</a>
-  </span>
-  <a id="DotNext_Net_Cluster_Consensus_Raft_RaftCluster_1_ReceiveEntries_" data-uid="DotNext.Net.Cluster.Consensus.Raft.RaftCluster`1.ReceiveEntries*"></a>
-  <h4 id="DotNext_Net_Cluster_Consensus_Raft_RaftCluster_1_ReceiveEntries__1__0_System_Int64_ILogEntryProducer___0__System_Int64_System_Int64_System_Int64_" data-uid="DotNext.Net.Cluster.Consensus.Raft.RaftCluster`1.ReceiveEntries``1(`0,System.Int64,ILogEntryProducer{``0},System.Int64,System.Int64,System.Int64)">ReceiveEntries&lt;TEntry&gt;(TMember, Int64, ILogEntryProducer&lt;TEntry&gt;, Int64, Int64, Int64)</h4>
+</td>
+      </tr>
+    </tbody>
+  </table>
+  <span class="small pull-right mobile-hide">
+    <span class="divider">|</span>
+    <a href="https://github.com/sakno/DotNext/new/gh-pages/apiSpec/new?filename=DotNext_Net_Cluster_Consensus_Raft_RaftCluster_1_ReceiveEntries__1__0_System_Int64_ILogEntryProducer___0__System_Int64_System_Int64_System_Int64_.md&amp;value=---%0Auid%3A%20DotNext.Net.Cluster.Consensus.Raft.RaftCluster%601.ReceiveEntries%60%601(%600%2CSystem.Int64%2CILogEntryProducer%7B%60%600%7D%2CSystem.Int64%2CSystem.Int64%2CSystem.Int64)%0Asummary%3A%20'*You%20can%20override%20summary%20for%20the%20API%20here%20using%20*MARKDOWN*%20syntax'%0A---%0A%0A*Please%20type%20below%20more%20information%20about%20this%20API%3A*%0A%0A">Improve this Doc</a>
+  </span>
+  <span class="small pull-right mobile-hide">
+    <a href="https://github.com/sakno/DotNext/blob/gh-pages/src/cluster/DotNext.Net.Cluster/Net/Cluster/Consensus/Raft/RaftCluster.cs/#L416">View Source</a>
+  </span>
+  <a id="DotNext_Net_Cluster_Consensus_Raft_RaftCluster_1_ReceiveEntries_" data-uid="DotNext.Net.Cluster.Consensus.Raft.RaftCluster`1.ReceiveEntries*"></a>
+  <h4 id="DotNext_Net_Cluster_Consensus_Raft_RaftCluster_1_ReceiveEntries__1__0_System_Int64_ILogEntryProducer___0__System_Int64_System_Int64_System_Int64_" data-uid="DotNext.Net.Cluster.Consensus.Raft.RaftCluster`1.ReceiveEntries``1(`0,System.Int64,ILogEntryProducer{``0},System.Int64,System.Int64,System.Int64)">ReceiveEntries&lt;TEntry&gt;(TMember, Int64, ILogEntryProducer&lt;TEntry&gt;, Int64, Int64, Int64)</h4>
   <div class="markdown level1 summary"><p>Handles AppendEntries message received from remote cluster member.</p>
-</div>
-  <div class="markdown level1 conceptual"></div>
-  <h5 class="decalaration">Declaration</h5>
-  <div class="codewrapper">
+</div>
+  <div class="markdown level1 conceptual"></div>
+  <h5 class="decalaration">Declaration</h5>
+  <div class="codewrapper">
     <pre><code class="lang-csharp hljs">protected Task&lt;Result&lt;bool&gt;&gt; ReceiveEntries&lt;TEntry&gt;(TMember sender, long senderTerm, ILogEntryProducer&lt;TEntry&gt; entries, long prevLogIndex, long prevLogTerm, long commitIndex)
-    where TEntry : IRaftLogEntry</code></pre>
-  </div>
-  <h5 class="parameters">Parameters</h5>
-  <table class="table table-bordered table-striped table-condensed">
-    <thead>
-      <tr>
-        <th>Type</th>
-        <th>Name</th>
-        <th>Description</th>
-      </tr>
-    </thead>
-    <tbody>
-      <tr>
-        <td><span class="xref">TMember</span></td>
-        <td><span class="parametername">sender</span></td>
+
+    where TEntry : IRaftLogEntry</code></pre>
+  </div>
+  <h5 class="parameters">Parameters</h5>
+  <table class="table table-bordered table-striped table-condensed">
+    <thead>
+      <tr>
+        <th>Type</th>
+        <th>Name</th>
+        <th>Description</th>
+      </tr>
+    </thead>
+    <tbody>
+      <tr>
+        <td><span class="xref">TMember</span></td>
+        <td><span class="parametername">sender</span></td>
         <td><p>The sender of the replica message.</p>
-</td>
-      </tr>
-      <tr>
-        <td><a class="xref" href="https://docs.microsoft.com/dotnet/api/system.int64">Int64</a></td>
-        <td><span class="parametername">senderTerm</span></td>
+</td>
+      </tr>
+      <tr>
+        <td><a class="xref" href="https://docs.microsoft.com/dotnet/api/system.int64">Int64</a></td>
+        <td><span class="parametername">senderTerm</span></td>
         <td><p>Term value provided by Heartbeat message sender.</p>
-</td>
-      </tr>
-      <tr>
-        <td><span class="xref">ILogEntryProducer</span>&lt;TEntry&gt;</td>
-        <td><span class="parametername">entries</span></td>
+</td>
+      </tr>
+      <tr>
+        <td><span class="xref">ILogEntryProducer</span>&lt;TEntry&gt;</td>
+        <td><span class="parametername">entries</span></td>
         <td><p>The stateful function that provides entries to be committed locally.</p>
-</td>
-      </tr>
-      <tr>
-        <td><a class="xref" href="https://docs.microsoft.com/dotnet/api/system.int64">Int64</a></td>
-        <td><span class="parametername">prevLogIndex</span></td>
+</td>
+      </tr>
+      <tr>
+        <td><a class="xref" href="https://docs.microsoft.com/dotnet/api/system.int64">Int64</a></td>
+        <td><span class="parametername">prevLogIndex</span></td>
         <td><p>Index of log entry immediately preceding new ones.</p>
-</td>
-      </tr>
-      <tr>
-        <td><a class="xref" href="https://docs.microsoft.com/dotnet/api/system.int64">Int64</a></td>
-        <td><span class="parametername">prevLogTerm</span></td>
+</td>
+      </tr>
+      <tr>
+        <td><a class="xref" href="https://docs.microsoft.com/dotnet/api/system.int64">Int64</a></td>
+        <td><span class="parametername">prevLogTerm</span></td>
         <td><p>Term of <code data-dev-comment-type="paramref" class="paramref">prevLogIndex</code> entry.</p>
-</td>
-      </tr>
-      <tr>
-        <td><a class="xref" href="https://docs.microsoft.com/dotnet/api/system.int64">Int64</a></td>
-        <td><span class="parametername">commitIndex</span></td>
+</td>
+      </tr>
+      <tr>
+        <td><a class="xref" href="https://docs.microsoft.com/dotnet/api/system.int64">Int64</a></td>
+        <td><span class="parametername">commitIndex</span></td>
         <td><p>The last entry known to be committed on the sender side.</p>
-</td>
-      </tr>
-    </tbody>
-  </table>
-  <h5 class="returns">Returns</h5>
-  <table class="table table-bordered table-striped table-condensed">
-    <thead>
-      <tr>
-        <th>Type</th>
-        <th>Description</th>
-      </tr>
-    </thead>
-    <tbody>
-      <tr>
-        <td><a class="xref" href="https://docs.microsoft.com/dotnet/api/system.threading.tasks.task-1">Task</a>&lt;<a class="xref" href="DotNext.Net.Cluster.Consensus.Raft.Result-1.html">Result</a>&lt;<a class="xref" href="https://docs.microsoft.com/dotnet/api/system.boolean">Boolean</a>&gt;&gt;</td>
+</td>
+      </tr>
+    </tbody>
+  </table>
+  <h5 class="returns">Returns</h5>
+  <table class="table table-bordered table-striped table-condensed">
+    <thead>
+      <tr>
+        <th>Type</th>
+        <th>Description</th>
+      </tr>
+    </thead>
+    <tbody>
+      <tr>
+        <td><a class="xref" href="https://docs.microsoft.com/dotnet/api/system.threading.tasks.task-1">Task</a>&lt;<a class="xref" href="DotNext.Net.Cluster.Consensus.Raft.Result-1.html">Result</a>&lt;<a class="xref" href="https://docs.microsoft.com/dotnet/api/system.boolean">Boolean</a>&gt;&gt;</td>
         <td><p><span class="xref">true</span> if log entry is committed successfully; <span class="xref">false</span> if preceding is not present in local audit trail.</p>
-</td>
-      </tr>
-    </tbody>
-  </table>
-  <h5 class="typeParameters">Type Parameters</h5>
-  <table class="table table-bordered table-striped table-condensed">
-    <thead>
-      <tr>
-        <th>Name</th>
-        <th>Description</th>
-      </tr>
-    </thead>
-    <tbody>
-      <tr>
-        <td><span class="parametername">TEntry</span></td>
+</td>
+      </tr>
+    </tbody>
+  </table>
+  <h5 class="typeParameters">Type Parameters</h5>
+  <table class="table table-bordered table-striped table-condensed">
+    <thead>
+      <tr>
+        <th>Name</th>
+        <th>Description</th>
+      </tr>
+    </thead>
+    <tbody>
+      <tr>
+        <td><span class="parametername">TEntry</span></td>
         <td><p>The actual type of the log entry returned by the supplier.</p>
-</td>
-      </tr>
-    </tbody>
-  </table>
-  <span class="small pull-right mobile-hide">
-    <span class="divider">|</span>
-    <a href="https://github.com/sakno/dotNext/new/gh-pages/apiSpec/new?filename=DotNext_Net_Cluster_Consensus_Raft_RaftCluster_1_ReceiveResign.md&amp;value=---%0Auid%3A%20DotNext.Net.Cluster.Consensus.Raft.RaftCluster%601.ReceiveResign%0Asummary%3A%20'*You%20can%20override%20summary%20for%20the%20API%20here%20using%20*MARKDOWN*%20syntax'%0A---%0A%0A*Please%20type%20below%20more%20information%20about%20this%20API%3A*%0A%0A">Improve this Doc</a>
-  </span>
-  <span class="small pull-right mobile-hide">
-    <a href="https://github.com/sakno/dotNext/blob/gh-pages/src/cluster/DotNext.Net.Cluster/Net/Cluster/Consensus/Raft/RaftCluster.cs/#L506">View Source</a>
-  </span>
-  <a id="DotNext_Net_Cluster_Consensus_Raft_RaftCluster_1_ReceiveResign_" data-uid="DotNext.Net.Cluster.Consensus.Raft.RaftCluster`1.ReceiveResign*"></a>
-  <h4 id="DotNext_Net_Cluster_Consensus_Raft_RaftCluster_1_ReceiveResign" data-uid="DotNext.Net.Cluster.Consensus.Raft.RaftCluster`1.ReceiveResign">ReceiveResign()</h4>
+</td>
+      </tr>
+    </tbody>
+  </table>
+  <span class="small pull-right mobile-hide">
+    <span class="divider">|</span>
+    <a href="https://github.com/sakno/DotNext/new/gh-pages/apiSpec/new?filename=DotNext_Net_Cluster_Consensus_Raft_RaftCluster_1_ReceiveResign.md&amp;value=---%0Auid%3A%20DotNext.Net.Cluster.Consensus.Raft.RaftCluster%601.ReceiveResign%0Asummary%3A%20'*You%20can%20override%20summary%20for%20the%20API%20here%20using%20*MARKDOWN*%20syntax'%0A---%0A%0A*Please%20type%20below%20more%20information%20about%20this%20API%3A*%0A%0A">Improve this Doc</a>
+  </span>
+  <span class="small pull-right mobile-hide">
+    <a href="https://github.com/sakno/DotNext/blob/gh-pages/src/cluster/DotNext.Net.Cluster/Net/Cluster/Consensus/Raft/RaftCluster.cs/#L506">View Source</a>
+  </span>
+  <a id="DotNext_Net_Cluster_Consensus_Raft_RaftCluster_1_ReceiveResign_" data-uid="DotNext.Net.Cluster.Consensus.Raft.RaftCluster`1.ReceiveResign*"></a>
+  <h4 id="DotNext_Net_Cluster_Consensus_Raft_RaftCluster_1_ReceiveResign" data-uid="DotNext.Net.Cluster.Consensus.Raft.RaftCluster`1.ReceiveResign">ReceiveResign()</h4>
   <div class="markdown level1 summary"><p>Revokes leadership of the local node.</p>
-</div>
-  <div class="markdown level1 conceptual"></div>
-  <h5 class="decalaration">Declaration</h5>
-  <div class="codewrapper">
-    <pre><code class="lang-csharp hljs">protected Task&lt;bool&gt; ReceiveResign()</code></pre>
-  </div>
-  <h5 class="returns">Returns</h5>
-  <table class="table table-bordered table-striped table-condensed">
-    <thead>
-      <tr>
-        <th>Type</th>
-        <th>Description</th>
-      </tr>
-    </thead>
-    <tbody>
-      <tr>
-        <td><a class="xref" href="https://docs.microsoft.com/dotnet/api/system.threading.tasks.task-1">Task</a>&lt;<a class="xref" href="https://docs.microsoft.com/dotnet/api/system.boolean">Boolean</a>&gt;</td>
+</div>
+  <div class="markdown level1 conceptual"></div>
+  <h5 class="decalaration">Declaration</h5>
+  <div class="codewrapper">
+    <pre><code class="lang-csharp hljs">protected Task&lt;bool&gt; ReceiveResign()</code></pre>
+  </div>
+  <h5 class="returns">Returns</h5>
+  <table class="table table-bordered table-striped table-condensed">
+    <thead>
+      <tr>
+        <th>Type</th>
+        <th>Description</th>
+      </tr>
+    </thead>
+    <tbody>
+      <tr>
+        <td><a class="xref" href="https://docs.microsoft.com/dotnet/api/system.threading.tasks.task-1">Task</a>&lt;<a class="xref" href="https://docs.microsoft.com/dotnet/api/system.boolean">Boolean</a>&gt;</td>
         <td><p><span class="xref">true</span>, if leadership is revoked successfully; otherwise, <span class="xref">false</span>.</p>
-</td>
-      </tr>
-    </tbody>
-  </table>
-  <span class="small pull-right mobile-hide">
-    <span class="divider">|</span>
-    <a href="https://github.com/sakno/dotNext/new/gh-pages/apiSpec/new?filename=DotNext_Net_Cluster_Consensus_Raft_RaftCluster_1_ReceiveSnapshot__0_System_Int64_DotNext_Net_Cluster_Consensus_Raft_IRaftLogEntry_System_Int64_.md&amp;value=---%0Auid%3A%20DotNext.Net.Cluster.Consensus.Raft.RaftCluster%601.ReceiveSnapshot(%600%2CSystem.Int64%2CDotNext.Net.Cluster.Consensus.Raft.IRaftLogEntry%2CSystem.Int64)%0Asummary%3A%20'*You%20can%20override%20summary%20for%20the%20API%20here%20using%20*MARKDOWN*%20syntax'%0A---%0A%0A*Please%20type%20below%20more%20information%20about%20this%20API%3A*%0A%0A">Improve this Doc</a>
-  </span>
-  <span class="small pull-right mobile-hide">
-    <a href="https://github.com/sakno/dotNext/blob/gh-pages/src/cluster/DotNext.Net.Cluster/Net/Cluster/Consensus/Raft/RaftCluster.cs/#L391">View Source</a>
-  </span>
-  <a id="DotNext_Net_Cluster_Consensus_Raft_RaftCluster_1_ReceiveSnapshot_" data-uid="DotNext.Net.Cluster.Consensus.Raft.RaftCluster`1.ReceiveSnapshot*"></a>
-  <h4 id="DotNext_Net_Cluster_Consensus_Raft_RaftCluster_1_ReceiveSnapshot__0_System_Int64_DotNext_Net_Cluster_Consensus_Raft_IRaftLogEntry_System_Int64_" data-uid="DotNext.Net.Cluster.Consensus.Raft.RaftCluster`1.ReceiveSnapshot(`0,System.Int64,DotNext.Net.Cluster.Consensus.Raft.IRaftLogEntry,System.Int64)">ReceiveSnapshot(TMember, Int64, IRaftLogEntry, Int64)</h4>
+</td>
+      </tr>
+    </tbody>
+  </table>
+  <span class="small pull-right mobile-hide">
+    <span class="divider">|</span>
+    <a href="https://github.com/sakno/DotNext/new/gh-pages/apiSpec/new?filename=DotNext_Net_Cluster_Consensus_Raft_RaftCluster_1_ReceiveSnapshot__0_System_Int64_DotNext_Net_Cluster_Consensus_Raft_IRaftLogEntry_System_Int64_.md&amp;value=---%0Auid%3A%20DotNext.Net.Cluster.Consensus.Raft.RaftCluster%601.ReceiveSnapshot(%600%2CSystem.Int64%2CDotNext.Net.Cluster.Consensus.Raft.IRaftLogEntry%2CSystem.Int64)%0Asummary%3A%20'*You%20can%20override%20summary%20for%20the%20API%20here%20using%20*MARKDOWN*%20syntax'%0A---%0A%0A*Please%20type%20below%20more%20information%20about%20this%20API%3A*%0A%0A">Improve this Doc</a>
+  </span>
+  <span class="small pull-right mobile-hide">
+    <a href="https://github.com/sakno/DotNext/blob/gh-pages/src/cluster/DotNext.Net.Cluster/Net/Cluster/Consensus/Raft/RaftCluster.cs/#L391">View Source</a>
+  </span>
+  <a id="DotNext_Net_Cluster_Consensus_Raft_RaftCluster_1_ReceiveSnapshot_" data-uid="DotNext.Net.Cluster.Consensus.Raft.RaftCluster`1.ReceiveSnapshot*"></a>
+  <h4 id="DotNext_Net_Cluster_Consensus_Raft_RaftCluster_1_ReceiveSnapshot__0_System_Int64_DotNext_Net_Cluster_Consensus_Raft_IRaftLogEntry_System_Int64_" data-uid="DotNext.Net.Cluster.Consensus.Raft.RaftCluster`1.ReceiveSnapshot(`0,System.Int64,DotNext.Net.Cluster.Consensus.Raft.IRaftLogEntry,System.Int64)">ReceiveSnapshot(TMember, Int64, IRaftLogEntry, Int64)</h4>
   <div class="markdown level1 summary"><p>Handles InstallSnapshot message received from remote cluster member.</p>
-</div>
-  <div class="markdown level1 conceptual"></div>
-  <h5 class="decalaration">Declaration</h5>
-  <div class="codewrapper">
-    <pre><code class="lang-csharp hljs">protected Task&lt;Result&lt;bool&gt;&gt; ReceiveSnapshot(TMember sender, long senderTerm, IRaftLogEntry snapshot, long snapshotIndex)</code></pre>
-  </div>
-  <h5 class="parameters">Parameters</h5>
-  <table class="table table-bordered table-striped table-condensed">
-    <thead>
-      <tr>
-        <th>Type</th>
-        <th>Name</th>
-        <th>Description</th>
-      </tr>
-    </thead>
-    <tbody>
-      <tr>
-        <td><span class="xref">TMember</span></td>
-        <td><span class="parametername">sender</span></td>
+</div>
+  <div class="markdown level1 conceptual"></div>
+  <h5 class="decalaration">Declaration</h5>
+  <div class="codewrapper">
+    <pre><code class="lang-csharp hljs">protected Task&lt;Result&lt;bool&gt;&gt; ReceiveSnapshot(TMember sender, long senderTerm, IRaftLogEntry snapshot, long snapshotIndex)</code></pre>
+  </div>
+  <h5 class="parameters">Parameters</h5>
+  <table class="table table-bordered table-striped table-condensed">
+    <thead>
+      <tr>
+        <th>Type</th>
+        <th>Name</th>
+        <th>Description</th>
+      </tr>
+    </thead>
+    <tbody>
+      <tr>
+        <td><span class="xref">TMember</span></td>
+        <td><span class="parametername">sender</span></td>
         <td><p>The sender of the snapshot message.</p>
-</td>
-      </tr>
-      <tr>
-        <td><a class="xref" href="https://docs.microsoft.com/dotnet/api/system.int64">Int64</a></td>
-        <td><span class="parametername">senderTerm</span></td>
+</td>
+      </tr>
+      <tr>
+        <td><a class="xref" href="https://docs.microsoft.com/dotnet/api/system.int64">Int64</a></td>
+        <td><span class="parametername">senderTerm</span></td>
         <td><p>Term value provided by InstallSnapshot message sender.</p>
-</td>
-      </tr>
-      <tr>
-        <td><a class="xref" href="DotNext.Net.Cluster.Consensus.Raft.IRaftLogEntry.html">IRaftLogEntry</a></td>
-        <td><span class="parametername">snapshot</span></td>
+</td>
+      </tr>
+      <tr>
+        <td><a class="xref" href="DotNext.Net.Cluster.Consensus.Raft.IRaftLogEntry.html">IRaftLogEntry</a></td>
+        <td><span class="parametername">snapshot</span></td>
         <td><p>The snapshot to be installed into local audit trail.</p>
-</td>
-      </tr>
-      <tr>
-        <td><a class="xref" href="https://docs.microsoft.com/dotnet/api/system.int64">Int64</a></td>
-        <td><span class="parametername">snapshotIndex</span></td>
+</td>
+      </tr>
+      <tr>
+        <td><a class="xref" href="https://docs.microsoft.com/dotnet/api/system.int64">Int64</a></td>
+        <td><span class="parametername">snapshotIndex</span></td>
         <td><p>The index of the last log entry included in the snapshot.</p>
-</td>
-      </tr>
-    </tbody>
-  </table>
-  <h5 class="returns">Returns</h5>
-  <table class="table table-bordered table-striped table-condensed">
-    <thead>
-      <tr>
-        <th>Type</th>
-        <th>Description</th>
-      </tr>
-    </thead>
-    <tbody>
-      <tr>
-        <td><a class="xref" href="https://docs.microsoft.com/dotnet/api/system.threading.tasks.task-1">Task</a>&lt;<a class="xref" href="DotNext.Net.Cluster.Consensus.Raft.Result-1.html">Result</a>&lt;<a class="xref" href="https://docs.microsoft.com/dotnet/api/system.boolean">Boolean</a>&gt;&gt;</td>
+</td>
+      </tr>
+    </tbody>
+  </table>
+  <h5 class="returns">Returns</h5>
+  <table class="table table-bordered table-striped table-condensed">
+    <thead>
+      <tr>
+        <th>Type</th>
+        <th>Description</th>
+      </tr>
+    </thead>
+    <tbody>
+      <tr>
+        <td><a class="xref" href="https://docs.microsoft.com/dotnet/api/system.threading.tasks.task-1">Task</a>&lt;<a class="xref" href="DotNext.Net.Cluster.Consensus.Raft.Result-1.html">Result</a>&lt;<a class="xref" href="https://docs.microsoft.com/dotnet/api/system.boolean">Boolean</a>&gt;&gt;</td>
         <td><p><span class="xref">true</span> if snapshot is installed successfully; <span class="xref">false</span> if snapshot is outdated.</p>
-</td>
-      </tr>
-    </tbody>
-  </table>
-  <span class="small pull-right mobile-hide">
-    <span class="divider">|</span>
-    <a href="https://github.com/sakno/dotNext/new/gh-pages/apiSpec/new?filename=DotNext_Net_Cluster_Consensus_Raft_RaftCluster_1_ReceiveVote__0_System_Int64_System_Int64_System_Int64_.md&amp;value=---%0Auid%3A%20DotNext.Net.Cluster.Consensus.Raft.RaftCluster%601.ReceiveVote(%600%2CSystem.Int64%2CSystem.Int64%2CSystem.Int64)%0Asummary%3A%20'*You%20can%20override%20summary%20for%20the%20API%20here%20using%20*MARKDOWN*%20syntax'%0A---%0A%0A*Please%20type%20below%20more%20information%20about%20this%20API%3A*%0A%0A">Improve this Doc</a>
-  </span>
-  <span class="small pull-right mobile-hide">
-    <a href="https://github.com/sakno/dotNext/blob/gh-pages/src/cluster/DotNext.Net.Cluster/Net/Cluster/Consensus/Raft/RaftCluster.cs/#L451">View Source</a>
-  </span>
-  <a id="DotNext_Net_Cluster_Consensus_Raft_RaftCluster_1_ReceiveVote_" data-uid="DotNext.Net.Cluster.Consensus.Raft.RaftCluster`1.ReceiveVote*"></a>
-  <h4 id="DotNext_Net_Cluster_Consensus_Raft_RaftCluster_1_ReceiveVote__0_System_Int64_System_Int64_System_Int64_" data-uid="DotNext.Net.Cluster.Consensus.Raft.RaftCluster`1.ReceiveVote(`0,System.Int64,System.Int64,System.Int64)">ReceiveVote(TMember, Int64, Int64, Int64)</h4>
+</td>
+      </tr>
+    </tbody>
+  </table>
+  <span class="small pull-right mobile-hide">
+    <span class="divider">|</span>
+    <a href="https://github.com/sakno/DotNext/new/gh-pages/apiSpec/new?filename=DotNext_Net_Cluster_Consensus_Raft_RaftCluster_1_ReceiveVote__0_System_Int64_System_Int64_System_Int64_.md&amp;value=---%0Auid%3A%20DotNext.Net.Cluster.Consensus.Raft.RaftCluster%601.ReceiveVote(%600%2CSystem.Int64%2CSystem.Int64%2CSystem.Int64)%0Asummary%3A%20'*You%20can%20override%20summary%20for%20the%20API%20here%20using%20*MARKDOWN*%20syntax'%0A---%0A%0A*Please%20type%20below%20more%20information%20about%20this%20API%3A*%0A%0A">Improve this Doc</a>
+  </span>
+  <span class="small pull-right mobile-hide">
+    <a href="https://github.com/sakno/DotNext/blob/gh-pages/src/cluster/DotNext.Net.Cluster/Net/Cluster/Consensus/Raft/RaftCluster.cs/#L451">View Source</a>
+  </span>
+  <a id="DotNext_Net_Cluster_Consensus_Raft_RaftCluster_1_ReceiveVote_" data-uid="DotNext.Net.Cluster.Consensus.Raft.RaftCluster`1.ReceiveVote*"></a>
+  <h4 id="DotNext_Net_Cluster_Consensus_Raft_RaftCluster_1_ReceiveVote__0_System_Int64_System_Int64_System_Int64_" data-uid="DotNext.Net.Cluster.Consensus.Raft.RaftCluster`1.ReceiveVote(`0,System.Int64,System.Int64,System.Int64)">ReceiveVote(TMember, Int64, Int64, Int64)</h4>
   <div class="markdown level1 summary"><p>Votes for the new candidate.</p>
-</div>
-  <div class="markdown level1 conceptual"></div>
-  <h5 class="decalaration">Declaration</h5>
-  <div class="codewrapper">
-    <pre><code class="lang-csharp hljs">protected Task&lt;Result&lt;bool&gt;&gt; ReceiveVote(TMember sender, long senderTerm, long lastLogIndex, long lastLogTerm)</code></pre>
-  </div>
-  <h5 class="parameters">Parameters</h5>
-  <table class="table table-bordered table-striped table-condensed">
-    <thead>
-      <tr>
-        <th>Type</th>
-        <th>Name</th>
-        <th>Description</th>
-      </tr>
-    </thead>
-    <tbody>
-      <tr>
-        <td><span class="xref">TMember</span></td>
-        <td><span class="parametername">sender</span></td>
+</div>
+  <div class="markdown level1 conceptual"></div>
+  <h5 class="decalaration">Declaration</h5>
+  <div class="codewrapper">
+    <pre><code class="lang-csharp hljs">protected Task&lt;Result&lt;bool&gt;&gt; ReceiveVote(TMember sender, long senderTerm, long lastLogIndex, long lastLogTerm)</code></pre>
+  </div>
+  <h5 class="parameters">Parameters</h5>
+  <table class="table table-bordered table-striped table-condensed">
+    <thead>
+      <tr>
+        <th>Type</th>
+        <th>Name</th>
+        <th>Description</th>
+      </tr>
+    </thead>
+    <tbody>
+      <tr>
+        <td><span class="xref">TMember</span></td>
+        <td><span class="parametername">sender</span></td>
         <td><p>The vote sender.</p>
-</td>
-      </tr>
-      <tr>
-        <td><a class="xref" href="https://docs.microsoft.com/dotnet/api/system.int64">Int64</a></td>
-        <td><span class="parametername">senderTerm</span></td>
+</td>
+      </tr>
+      <tr>
+        <td><a class="xref" href="https://docs.microsoft.com/dotnet/api/system.int64">Int64</a></td>
+        <td><span class="parametername">senderTerm</span></td>
         <td><p>Term value provided by sender of the request.</p>
-</td>
-      </tr>
-      <tr>
-        <td><a class="xref" href="https://docs.microsoft.com/dotnet/api/system.int64">Int64</a></td>
-        <td><span class="parametername">lastLogIndex</span></td>
+</td>
+      </tr>
+      <tr>
+        <td><a class="xref" href="https://docs.microsoft.com/dotnet/api/system.int64">Int64</a></td>
+        <td><span class="parametername">lastLogIndex</span></td>
         <td><p>Index of candidate's last log entry.</p>
-</td>
-      </tr>
-      <tr>
-        <td><a class="xref" href="https://docs.microsoft.com/dotnet/api/system.int64">Int64</a></td>
-        <td><span class="parametername">lastLogTerm</span></td>
+</td>
+      </tr>
+      <tr>
+        <td><a class="xref" href="https://docs.microsoft.com/dotnet/api/system.int64">Int64</a></td>
+        <td><span class="parametername">lastLogTerm</span></td>
         <td><p>Term of candidate's last log entry.</p>
-</td>
-      </tr>
-    </tbody>
-  </table>
-  <h5 class="returns">Returns</h5>
-  <table class="table table-bordered table-striped table-condensed">
-    <thead>
-      <tr>
-        <th>Type</th>
-        <th>Description</th>
-      </tr>
-    </thead>
-    <tbody>
-      <tr>
-        <td><a class="xref" href="https://docs.microsoft.com/dotnet/api/system.threading.tasks.task-1">Task</a>&lt;<a class="xref" href="DotNext.Net.Cluster.Consensus.Raft.Result-1.html">Result</a>&lt;<a class="xref" href="https://docs.microsoft.com/dotnet/api/system.boolean">Boolean</a>&gt;&gt;</td>
+</td>
+      </tr>
+    </tbody>
+  </table>
+  <h5 class="returns">Returns</h5>
+  <table class="table table-bordered table-striped table-condensed">
+    <thead>
+      <tr>
+        <th>Type</th>
+        <th>Description</th>
+      </tr>
+    </thead>
+    <tbody>
+      <tr>
+        <td><a class="xref" href="https://docs.microsoft.com/dotnet/api/system.threading.tasks.task-1">Task</a>&lt;<a class="xref" href="DotNext.Net.Cluster.Consensus.Raft.Result-1.html">Result</a>&lt;<a class="xref" href="https://docs.microsoft.com/dotnet/api/system.boolean">Boolean</a>&gt;&gt;</td>
         <td><p><span class="xref">true</span> if local node accepts new leader in the cluster; otherwise, <span class="xref">false</span>.</p>
-</td>
-      </tr>
-    </tbody>
-  </table>
-  <span class="small pull-right mobile-hide">
-    <span class="divider">|</span>
-    <a href="https://github.com/sakno/dotNext/new/gh-pages/apiSpec/new?filename=DotNext_Net_Cluster_Consensus_Raft_RaftCluster_1_StartAsync_System_Threading_CancellationToken_.md&amp;value=---%0Auid%3A%20DotNext.Net.Cluster.Consensus.Raft.RaftCluster%601.StartAsync(System.Threading.CancellationToken)%0Asummary%3A%20'*You%20can%20override%20summary%20for%20the%20API%20here%20using%20*MARKDOWN*%20syntax'%0A---%0A%0A*Please%20type%20below%20more%20information%20about%20this%20API%3A*%0A%0A">Improve this Doc</a>
-  </span>
-  <span class="small pull-right mobile-hide">
-    <a href="https://github.com/sakno/dotNext/blob/gh-pages/src/cluster/DotNext.Net.Cluster/Net/Cluster/Consensus/Raft/RaftCluster.cs/#L314">View Source</a>
-  </span>
-  <a id="DotNext_Net_Cluster_Consensus_Raft_RaftCluster_1_StartAsync_" data-uid="DotNext.Net.Cluster.Consensus.Raft.RaftCluster`1.StartAsync*"></a>
-  <h4 id="DotNext_Net_Cluster_Consensus_Raft_RaftCluster_1_StartAsync_System_Threading_CancellationToken_" data-uid="DotNext.Net.Cluster.Consensus.Raft.RaftCluster`1.StartAsync(System.Threading.CancellationToken)">StartAsync(CancellationToken)</h4>
+</td>
+      </tr>
+    </tbody>
+  </table>
+  <span class="small pull-right mobile-hide">
+    <span class="divider">|</span>
+    <a href="https://github.com/sakno/DotNext/new/gh-pages/apiSpec/new?filename=DotNext_Net_Cluster_Consensus_Raft_RaftCluster_1_StartAsync_System_Threading_CancellationToken_.md&amp;value=---%0Auid%3A%20DotNext.Net.Cluster.Consensus.Raft.RaftCluster%601.StartAsync(System.Threading.CancellationToken)%0Asummary%3A%20'*You%20can%20override%20summary%20for%20the%20API%20here%20using%20*MARKDOWN*%20syntax'%0A---%0A%0A*Please%20type%20below%20more%20information%20about%20this%20API%3A*%0A%0A">Improve this Doc</a>
+  </span>
+  <span class="small pull-right mobile-hide">
+    <a href="https://github.com/sakno/DotNext/blob/gh-pages/src/cluster/DotNext.Net.Cluster/Net/Cluster/Consensus/Raft/RaftCluster.cs/#L314">View Source</a>
+  </span>
+  <a id="DotNext_Net_Cluster_Consensus_Raft_RaftCluster_1_StartAsync_" data-uid="DotNext.Net.Cluster.Consensus.Raft.RaftCluster`1.StartAsync*"></a>
+  <h4 id="DotNext_Net_Cluster_Consensus_Raft_RaftCluster_1_StartAsync_System_Threading_CancellationToken_" data-uid="DotNext.Net.Cluster.Consensus.Raft.RaftCluster`1.StartAsync(System.Threading.CancellationToken)">StartAsync(CancellationToken)</h4>
   <div class="markdown level1 summary"><p>Starts serving local member.</p>
-</div>
-  <div class="markdown level1 conceptual"></div>
-  <h5 class="decalaration">Declaration</h5>
-  <div class="codewrapper">
-    <pre><code class="lang-csharp hljs">public virtual Task StartAsync(CancellationToken token)</code></pre>
-  </div>
-  <h5 class="parameters">Parameters</h5>
-  <table class="table table-bordered table-striped table-condensed">
-    <thead>
-      <tr>
-        <th>Type</th>
-        <th>Name</th>
-        <th>Description</th>
-      </tr>
-    </thead>
-    <tbody>
-      <tr>
-        <td><a class="xref" href="https://docs.microsoft.com/dotnet/api/system.threading.cancellationtoken">CancellationToken</a></td>
-        <td><span class="parametername">token</span></td>
+</div>
+  <div class="markdown level1 conceptual"></div>
+  <h5 class="decalaration">Declaration</h5>
+  <div class="codewrapper">
+    <pre><code class="lang-csharp hljs">public virtual Task StartAsync(CancellationToken token)</code></pre>
+  </div>
+  <h5 class="parameters">Parameters</h5>
+  <table class="table table-bordered table-striped table-condensed">
+    <thead>
+      <tr>
+        <th>Type</th>
+        <th>Name</th>
+        <th>Description</th>
+      </tr>
+    </thead>
+    <tbody>
+      <tr>
+        <td><a class="xref" href="https://docs.microsoft.com/dotnet/api/system.threading.cancellationtoken">CancellationToken</a></td>
+        <td><span class="parametername">token</span></td>
         <td><p>The token that can be used to cancel initialization process.</p>
-</td>
-      </tr>
-    </tbody>
-  </table>
-  <h5 class="returns">Returns</h5>
-  <table class="table table-bordered table-striped table-condensed">
-    <thead>
-      <tr>
-        <th>Type</th>
-        <th>Description</th>
-      </tr>
-    </thead>
-    <tbody>
-      <tr>
-        <td><a class="xref" href="https://docs.microsoft.com/dotnet/api/system.threading.tasks.task">Task</a></td>
+</td>
+      </tr>
+    </tbody>
+  </table>
+  <h5 class="returns">Returns</h5>
+  <table class="table table-bordered table-striped table-condensed">
+    <thead>
+      <tr>
+        <th>Type</th>
+        <th>Description</th>
+      </tr>
+    </thead>
+    <tbody>
+      <tr>
+        <td><a class="xref" href="https://docs.microsoft.com/dotnet/api/system.threading.tasks.task">Task</a></td>
         <td><p>The task representing asynchronous execution of the method.</p>
-</td>
-      </tr>
-    </tbody>
-  </table>
-  <span class="small pull-right mobile-hide">
-    <span class="divider">|</span>
-    <a href="https://github.com/sakno/dotNext/new/gh-pages/apiSpec/new?filename=DotNext_Net_Cluster_Consensus_Raft_RaftCluster_1_StopAsync_System_Threading_CancellationToken_.md&amp;value=---%0Auid%3A%20DotNext.Net.Cluster.Consensus.Raft.RaftCluster%601.StopAsync(System.Threading.CancellationToken)%0Asummary%3A%20'*You%20can%20override%20summary%20for%20the%20API%20here%20using%20*MARKDOWN*%20syntax'%0A---%0A%0A*Please%20type%20below%20more%20information%20about%20this%20API%3A*%0A%0A">Improve this Doc</a>
-  </span>
-  <span class="small pull-right mobile-hide">
-    <a href="https://github.com/sakno/dotNext/blob/gh-pages/src/cluster/DotNext.Net.Cluster/Net/Cluster/Consensus/Raft/RaftCluster.cs/#L326">View Source</a>
-  </span>
-  <a id="DotNext_Net_Cluster_Consensus_Raft_RaftCluster_1_StopAsync_" data-uid="DotNext.Net.Cluster.Consensus.Raft.RaftCluster`1.StopAsync*"></a>
-  <h4 id="DotNext_Net_Cluster_Consensus_Raft_RaftCluster_1_StopAsync_System_Threading_CancellationToken_" data-uid="DotNext.Net.Cluster.Consensus.Raft.RaftCluster`1.StopAsync(System.Threading.CancellationToken)">StopAsync(CancellationToken)</h4>
+</td>
+      </tr>
+    </tbody>
+  </table>
+  <span class="small pull-right mobile-hide">
+    <span class="divider">|</span>
+    <a href="https://github.com/sakno/DotNext/new/gh-pages/apiSpec/new?filename=DotNext_Net_Cluster_Consensus_Raft_RaftCluster_1_StopAsync_System_Threading_CancellationToken_.md&amp;value=---%0Auid%3A%20DotNext.Net.Cluster.Consensus.Raft.RaftCluster%601.StopAsync(System.Threading.CancellationToken)%0Asummary%3A%20'*You%20can%20override%20summary%20for%20the%20API%20here%20using%20*MARKDOWN*%20syntax'%0A---%0A%0A*Please%20type%20below%20more%20information%20about%20this%20API%3A*%0A%0A">Improve this Doc</a>
+  </span>
+  <span class="small pull-right mobile-hide">
+    <a href="https://github.com/sakno/DotNext/blob/gh-pages/src/cluster/DotNext.Net.Cluster/Net/Cluster/Consensus/Raft/RaftCluster.cs/#L326">View Source</a>
+  </span>
+  <a id="DotNext_Net_Cluster_Consensus_Raft_RaftCluster_1_StopAsync_" data-uid="DotNext.Net.Cluster.Consensus.Raft.RaftCluster`1.StopAsync*"></a>
+  <h4 id="DotNext_Net_Cluster_Consensus_Raft_RaftCluster_1_StopAsync_System_Threading_CancellationToken_" data-uid="DotNext.Net.Cluster.Consensus.Raft.RaftCluster`1.StopAsync(System.Threading.CancellationToken)">StopAsync(CancellationToken)</h4>
   <div class="markdown level1 summary"><p>Stops serving local member.</p>
-</div>
-  <div class="markdown level1 conceptual"></div>
-  <h5 class="decalaration">Declaration</h5>
-  <div class="codewrapper">
-    <pre><code class="lang-csharp hljs">public virtual Task StopAsync(CancellationToken token)</code></pre>
-  </div>
-  <h5 class="parameters">Parameters</h5>
-  <table class="table table-bordered table-striped table-condensed">
-    <thead>
-      <tr>
-        <th>Type</th>
-        <th>Name</th>
-        <th>Description</th>
-      </tr>
-    </thead>
-    <tbody>
-      <tr>
-        <td><a class="xref" href="https://docs.microsoft.com/dotnet/api/system.threading.cancellationtoken">CancellationToken</a></td>
-        <td><span class="parametername">token</span></td>
+</div>
+  <div class="markdown level1 conceptual"></div>
+  <h5 class="decalaration">Declaration</h5>
+  <div class="codewrapper">
+    <pre><code class="lang-csharp hljs">public virtual Task StopAsync(CancellationToken token)</code></pre>
+  </div>
+  <h5 class="parameters">Parameters</h5>
+  <table class="table table-bordered table-striped table-condensed">
+    <thead>
+      <tr>
+        <th>Type</th>
+        <th>Name</th>
+        <th>Description</th>
+      </tr>
+    </thead>
+    <tbody>
+      <tr>
+        <td><a class="xref" href="https://docs.microsoft.com/dotnet/api/system.threading.cancellationtoken">CancellationToken</a></td>
+        <td><span class="parametername">token</span></td>
         <td><p>The token that can be used to cancel shutdown process.</p>
-</td>
-      </tr>
-    </tbody>
-  </table>
-  <h5 class="returns">Returns</h5>
-  <table class="table table-bordered table-striped table-condensed">
-    <thead>
-      <tr>
-        <th>Type</th>
-        <th>Description</th>
-      </tr>
-    </thead>
-    <tbody>
-      <tr>
-        <td><a class="xref" href="https://docs.microsoft.com/dotnet/api/system.threading.tasks.task">Task</a></td>
+</td>
+      </tr>
+    </tbody>
+  </table>
+  <h5 class="returns">Returns</h5>
+  <table class="table table-bordered table-striped table-condensed">
+    <thead>
+      <tr>
+        <th>Type</th>
+        <th>Description</th>
+      </tr>
+    </thead>
+    <tbody>
+      <tr>
+        <td><a class="xref" href="https://docs.microsoft.com/dotnet/api/system.threading.tasks.task">Task</a></td>
         <td><p>The task representing asynchronous execution of the method.</p>
-</td>
-      </tr>
-    </tbody>
-  </table>
-  <h3 id="events">Events
-  </h3>
-  <span class="small pull-right mobile-hide">
-    <span class="divider">|</span>
-    <a href="https://github.com/sakno/dotNext/new/gh-pages/apiSpec/new?filename=DotNext_Net_Cluster_Consensus_Raft_RaftCluster_1_LeaderChanged.md&amp;value=---%0Auid%3A%20DotNext.Net.Cluster.Consensus.Raft.RaftCluster%601.LeaderChanged%0Asummary%3A%20'*You%20can%20override%20summary%20for%20the%20API%20here%20using%20*MARKDOWN*%20syntax'%0A---%0A%0A*Please%20type%20below%20more%20information%20about%20this%20API%3A*%0A%0A">Improve this Doc</a>
-  </span>
-  <span class="small pull-right mobile-hide">
-    <a href="https://github.com/sakno/dotNext/blob/gh-pages/src/cluster/DotNext.Net.Cluster/Net/Cluster/Consensus/Raft/RaftCluster.cs/#L291">View Source</a>
-  </span>
-  <h4 id="DotNext_Net_Cluster_Consensus_Raft_RaftCluster_1_LeaderChanged" data-uid="DotNext.Net.Cluster.Consensus.Raft.RaftCluster`1.LeaderChanged">LeaderChanged</h4>
+</td>
+      </tr>
+    </tbody>
+  </table>
+  <h3 id="events">Events
+  </h3>
+  <span class="small pull-right mobile-hide">
+    <span class="divider">|</span>
+    <a href="https://github.com/sakno/DotNext/new/gh-pages/apiSpec/new?filename=DotNext_Net_Cluster_Consensus_Raft_RaftCluster_1_LeaderChanged.md&amp;value=---%0Auid%3A%20DotNext.Net.Cluster.Consensus.Raft.RaftCluster%601.LeaderChanged%0Asummary%3A%20'*You%20can%20override%20summary%20for%20the%20API%20here%20using%20*MARKDOWN*%20syntax'%0A---%0A%0A*Please%20type%20below%20more%20information%20about%20this%20API%3A*%0A%0A">Improve this Doc</a>
+  </span>
+  <span class="small pull-right mobile-hide">
+    <a href="https://github.com/sakno/DotNext/blob/gh-pages/src/cluster/DotNext.Net.Cluster/Net/Cluster/Consensus/Raft/RaftCluster.cs/#L291">View Source</a>
+  </span>
+  <h4 id="DotNext_Net_Cluster_Consensus_Raft_RaftCluster_1_LeaderChanged" data-uid="DotNext.Net.Cluster.Consensus.Raft.RaftCluster`1.LeaderChanged">LeaderChanged</h4>
   <div class="markdown level1 summary"><p>An event raised when leader has been changed.</p>
-</div>
-  <div class="markdown level1 conceptual"></div>
-  <h5 class="decalaration">Declaration</h5>
-  <div class="codewrapper">
-    <pre><code class="lang-csharp hljs">public event ClusterLeaderChangedEventHandler LeaderChanged</code></pre>
-  </div>
-  <h5 class="eventType">Event Type</h5>
-  <table class="table table-bordered table-striped table-condensed">
-    <thead>
-      <tr>
-        <th>Type</th>
-        <th>Description</th>
-      </tr>
-    </thead>
-    <tbody>
-      <tr>
-        <td><a class="xref" href="DotNext.Net.Cluster.ClusterLeaderChangedEventHandler.html">ClusterLeaderChangedEventHandler</a></td>
-        <td></td>
-      </tr>
-    </tbody>
-  </table>
-  <h3 id="eii">Explicit Interface Implementations
-  </h3>
-  <span class="small pull-right mobile-hide">
-    <span class="divider">|</span>
-    <a href="https://github.com/sakno/dotNext/new/gh-pages/apiSpec/new?filename=DotNext_Net_Cluster_Consensus_Raft_RaftCluster_1_DotNext_Net_Cluster_Consensus_Raft_IRaftCluster_ElectionTimeout.md&amp;value=---%0Auid%3A%20DotNext.Net.Cluster.Consensus.Raft.RaftCluster%601.DotNext%23Net%23Cluster%23Consensus%23Raft%23IRaftCluster%23ElectionTimeout%0Asummary%3A%20'*You%20can%20override%20summary%20for%20the%20API%20here%20using%20*MARKDOWN*%20syntax'%0A---%0A%0A*Please%20type%20below%20more%20information%20about%20this%20API%3A*%0A%0A">Improve this Doc</a>
-  </span>
-  <span class="small pull-right mobile-hide">
-    <a href="https://github.com/sakno/dotNext/blob/gh-pages/src/cluster/DotNext.Net.Cluster/Net/Cluster/Consensus/Raft/RaftCluster.cs/#L223">View Source</a>
-  </span>
-  <a id="DotNext_Net_Cluster_Consensus_Raft_RaftCluster_1_DotNext_Net_Cluster_Consensus_Raft_IRaftCluster_ElectionTimeout_" data-uid="DotNext.Net.Cluster.Consensus.Raft.RaftCluster`1.DotNext#Net#Cluster#Consensus#Raft#IRaftCluster#ElectionTimeout*"></a>
-  <h4 id="DotNext_Net_Cluster_Consensus_Raft_RaftCluster_1_DotNext_Net_Cluster_Consensus_Raft_IRaftCluster_ElectionTimeout" data-uid="DotNext.Net.Cluster.Consensus.Raft.RaftCluster`1.DotNext#Net#Cluster#Consensus#Raft#IRaftCluster#ElectionTimeout">IRaftCluster.ElectionTimeout</h4>
-  <div class="markdown level1 summary"></div>
-  <div class="markdown level1 conceptual"></div>
-  <h5 class="decalaration">Declaration</h5>
-  <div class="codewrapper">
-    <pre><code class="lang-csharp hljs">TimeSpan IRaftCluster.ElectionTimeout { get; }</code></pre>
-  </div>
-  <h5 class="returns">Returns</h5>
-  <table class="table table-bordered table-striped table-condensed">
-    <thead>
-      <tr>
-        <th>Type</th>
-        <th>Description</th>
-      </tr>
-    </thead>
-    <tbody>
-      <tr>
-        <td><a class="xref" href="https://docs.microsoft.com/dotnet/api/system.timespan">TimeSpan</a></td>
-        <td></td>
-      </tr>
-    </tbody>
-  </table>
-  <span class="small pull-right mobile-hide">
-    <span class="divider">|</span>
-    <a href="https://github.com/sakno/dotNext/new/gh-pages/apiSpec/new?filename=DotNext_Net_Cluster_Consensus_Raft_RaftCluster_1_DotNext_Net_Cluster_ICluster_Leader.md&amp;value=---%0Auid%3A%20DotNext.Net.Cluster.Consensus.Raft.RaftCluster%601.DotNext%23Net%23Cluster%23ICluster%23Leader%0Asummary%3A%20'*You%20can%20override%20summary%20for%20the%20API%20here%20using%20*MARKDOWN*%20syntax'%0A---%0A%0A*Please%20type%20below%20more%20information%20about%20this%20API%3A*%0A%0A">Improve this Doc</a>
-  </span>
-  <span class="small pull-right mobile-hide">
-    <a href="https://github.com/sakno/dotNext/blob/gh-pages/src/cluster/DotNext.Net.Cluster/Net/Cluster/Consensus/Raft/RaftCluster.cs/#L293">View Source</a>
-  </span>
-  <a id="DotNext_Net_Cluster_Consensus_Raft_RaftCluster_1_DotNext_Net_Cluster_ICluster_Leader_" data-uid="DotNext.Net.Cluster.Consensus.Raft.RaftCluster`1.DotNext#Net#Cluster#ICluster#Leader*"></a>
-  <h4 id="DotNext_Net_Cluster_Consensus_Raft_RaftCluster_1_DotNext_Net_Cluster_ICluster_Leader" data-uid="DotNext.Net.Cluster.Consensus.Raft.RaftCluster`1.DotNext#Net#Cluster#ICluster#Leader">ICluster.Leader</h4>
-  <div class="markdown level1 summary"></div>
-  <div class="markdown level1 conceptual"></div>
-  <h5 class="decalaration">Declaration</h5>
-  <div class="codewrapper">
-    <pre><code class="lang-csharp hljs">IClusterMember ICluster.Leader { get; }</code></pre>
-  </div>
-  <h5 class="returns">Returns</h5>
-  <table class="table table-bordered table-striped table-condensed">
-    <thead>
-      <tr>
-        <th>Type</th>
-        <th>Description</th>
-      </tr>
-    </thead>
-    <tbody>
-      <tr>
-        <td><a class="xref" href="DotNext.Net.Cluster.IClusterMember.html">IClusterMember</a></td>
-        <td></td>
-      </tr>
-    </tbody>
-  </table>
-  <span class="small pull-right mobile-hide">
-    <span class="divider">|</span>
-    <a href="https://github.com/sakno/dotNext/new/gh-pages/apiSpec/new?filename=DotNext_Net_Cluster_Consensus_Raft_RaftCluster_1_DotNext_Net_Cluster_ICluster_Members.md&amp;value=---%0Auid%3A%20DotNext.Net.Cluster.Consensus.Raft.RaftCluster%601.DotNext%23Net%23Cluster%23ICluster%23Members%0Asummary%3A%20'*You%20can%20override%20summary%20for%20the%20API%20here%20using%20*MARKDOWN*%20syntax'%0A---%0A%0A*Please%20type%20below%20more%20information%20about%20this%20API%3A*%0A%0A">Improve this Doc</a>
-  </span>
-  <span class="small pull-right mobile-hide">
-    <a href="https://github.com/sakno/dotNext/blob/gh-pages/src/cluster/DotNext.Net.Cluster/Net/Cluster/Consensus/Raft/RaftCluster.cs/#L272">View Source</a>
-  </span>
-  <a id="DotNext_Net_Cluster_Consensus_Raft_RaftCluster_1_DotNext_Net_Cluster_ICluster_Members_" data-uid="DotNext.Net.Cluster.Consensus.Raft.RaftCluster`1.DotNext#Net#Cluster#ICluster#Members*"></a>
-  <h4 id="DotNext_Net_Cluster_Consensus_Raft_RaftCluster_1_DotNext_Net_Cluster_ICluster_Members" data-uid="DotNext.Net.Cluster.Consensus.Raft.RaftCluster`1.DotNext#Net#Cluster#ICluster#Members">ICluster.Members</h4>
-  <div class="markdown level1 summary"></div>
-  <div class="markdown level1 conceptual"></div>
-  <h5 class="decalaration">Declaration</h5>
-  <div class="codewrapper">
-    <pre><code class="lang-csharp hljs">IReadOnlyCollection&lt;IClusterMember&gt; ICluster.Members { get; }</code></pre>
-  </div>
-  <h5 class="returns">Returns</h5>
-  <table class="table table-bordered table-striped table-condensed">
-    <thead>
-      <tr>
-        <th>Type</th>
-        <th>Description</th>
-      </tr>
-    </thead>
-    <tbody>
-      <tr>
-        <td><a class="xref" href="https://docs.microsoft.com/dotnet/api/system.collections.generic.ireadonlycollection-1">IReadOnlyCollection</a>&lt;<a class="xref" href="DotNext.Net.Cluster.IClusterMember.html">IClusterMember</a>&gt;</td>
-        <td></td>
-      </tr>
-    </tbody>
-  </table>
-  <span class="small pull-right mobile-hide">
-    <span class="divider">|</span>
-    <a href="https://github.com/sakno/dotNext/new/gh-pages/apiSpec/new?filename=DotNext_Net_Cluster_Consensus_Raft_RaftCluster_1_DotNext_Net_Cluster_ICluster_ResignAsync_System_Threading_CancellationToken_.md&amp;value=---%0Auid%3A%20DotNext.Net.Cluster.Consensus.Raft.RaftCluster%601.DotNext%23Net%23Cluster%23ICluster%23ResignAsync(System.Threading.CancellationToken)%0Asummary%3A%20'*You%20can%20override%20summary%20for%20the%20API%20here%20using%20*MARKDOWN*%20syntax'%0A---%0A%0A*Please%20type%20below%20more%20information%20about%20this%20API%3A*%0A%0A">Improve this Doc</a>
-  </span>
-  <span class="small pull-right mobile-hide">
-    <a href="https://github.com/sakno/dotNext/blob/gh-pages/src/cluster/DotNext.Net.Cluster/Net/Cluster/Consensus/Raft/RaftCluster.cs/#L491">View Source</a>
-  </span>
-  <a id="DotNext_Net_Cluster_Consensus_Raft_RaftCluster_1_DotNext_Net_Cluster_ICluster_ResignAsync_" data-uid="DotNext.Net.Cluster.Consensus.Raft.RaftCluster`1.DotNext#Net#Cluster#ICluster#ResignAsync*"></a>
-  <h4 id="DotNext_Net_Cluster_Consensus_Raft_RaftCluster_1_DotNext_Net_Cluster_ICluster_ResignAsync_System_Threading_CancellationToken_" data-uid="DotNext.Net.Cluster.Consensus.Raft.RaftCluster`1.DotNext#Net#Cluster#ICluster#ResignAsync(System.Threading.CancellationToken)">ICluster.ResignAsync(CancellationToken)</h4>
-  <div class="markdown level1 summary"></div>
-  <div class="markdown level1 conceptual"></div>
-  <h5 class="decalaration">Declaration</h5>
-  <div class="codewrapper">
-    <pre><code class="lang-csharp hljs">Task&lt;bool&gt; ICluster.ResignAsync(CancellationToken token)</code></pre>
-  </div>
-  <h5 class="parameters">Parameters</h5>
-  <table class="table table-bordered table-striped table-condensed">
-    <thead>
-      <tr>
-        <th>Type</th>
-        <th>Name</th>
-        <th>Description</th>
-      </tr>
-    </thead>
-    <tbody>
-      <tr>
-        <td><a class="xref" href="https://docs.microsoft.com/dotnet/api/system.threading.cancellationtoken">CancellationToken</a></td>
-        <td><span class="parametername">token</span></td>
-        <td></td>
-      </tr>
-    </tbody>
-  </table>
-  <h5 class="returns">Returns</h5>
-  <table class="table table-bordered table-striped table-condensed">
-    <thead>
-      <tr>
-        <th>Type</th>
-        <th>Description</th>
-      </tr>
-    </thead>
-    <tbody>
-      <tr>
-        <td><a class="xref" href="https://docs.microsoft.com/dotnet/api/system.threading.tasks.task-1">Task</a>&lt;<a class="xref" href="https://docs.microsoft.com/dotnet/api/system.boolean">Boolean</a>&gt;</td>
-        <td></td>
-      </tr>
-    </tbody>
-  </table>
-  <h3 id="implements">Implements</h3>
-  <div>
-      <a class="xref" href="https://docs.microsoft.com/dotnet/api/system.idisposable">System.IDisposable</a>
-  </div>
-  <div>
-      <a class="xref" href="DotNext.Net.Cluster.Consensus.Raft.IRaftCluster.html">IRaftCluster</a>
-  </div>
-  <div>
-      <a class="xref" href="DotNext.Net.Cluster.Replication.IReplicationCluster-1.html">IReplicationCluster&lt;TEntry&gt;</a>
-  </div>
-  <div>
-      <a class="xref" href="DotNext.Net.Cluster.Replication.IReplicationCluster.html">IReplicationCluster</a>
-  </div>
-  <div>
-      <a class="xref" href="DotNext.Net.Cluster.ICluster.html">ICluster</a>
-  </div>
-  <h3 id="extensionmethods">Extension Methods</h3>
-  <div>
-      <a class="xref" href="DotNext.Threading.AsyncLockAcquisition.html#DotNext_Threading_AsyncLockAcquisition_AcquireLockAsync__1___0_System_TimeSpan_">AsyncLockAcquisition.AcquireLockAsync&lt;T&gt;(T, TimeSpan)</a>
-  </div>
-  <div>
-      <a class="xref" href="DotNext.Threading.AsyncLockAcquisition.html#DotNext_Threading_AsyncLockAcquisition_AcquireLockAsync__1___0_System_Threading_CancellationToken_">AsyncLockAcquisition.AcquireLockAsync&lt;T&gt;(T, CancellationToken)</a>
-  </div>
-  <div>
-      <a class="xref" href="DotNext.Threading.AsyncLockAcquisition.html#DotNext_Threading_AsyncLockAcquisition_AcquireReadLockAsync__1___0_System_TimeSpan_">AsyncLockAcquisition.AcquireReadLockAsync&lt;T&gt;(T, TimeSpan)</a>
-  </div>
-  <div>
-      <a class="xref" href="DotNext.Threading.AsyncLockAcquisition.html#DotNext_Threading_AsyncLockAcquisition_AcquireReadLockAsync__1___0_System_Threading_CancellationToken_">AsyncLockAcquisition.AcquireReadLockAsync&lt;T&gt;(T, CancellationToken)</a>
-  </div>
-  <div>
-      <a class="xref" href="DotNext.Threading.AsyncLockAcquisition.html#DotNext_Threading_AsyncLockAcquisition_AcquireWriteLockAsync__1___0_System_TimeSpan_">AsyncLockAcquisition.AcquireWriteLockAsync&lt;T&gt;(T, TimeSpan)</a>
-  </div>
-  <div>
-      <a class="xref" href="DotNext.Threading.AsyncLockAcquisition.html#DotNext_Threading_AsyncLockAcquisition_AcquireWriteLockAsync__1___0_System_Threading_CancellationToken_">AsyncLockAcquisition.AcquireWriteLockAsync&lt;T&gt;(T, CancellationToken)</a>
-  </div>
-  <div>
-      <a class="xref" href="DotNext.Threading.AsyncLockAcquisition.html#DotNext_Threading_AsyncLockAcquisition_AcquireUpgradeableReadLockAsync__1___0_System_TimeSpan_">AsyncLockAcquisition.AcquireUpgradeableReadLockAsync&lt;T&gt;(T, TimeSpan)</a>
-  </div>
-  <div>
-      <a class="xref" href="DotNext.Threading.AsyncLockAcquisition.html#DotNext_Threading_AsyncLockAcquisition_AcquireUpgradeableReadLockAsync__1___0_System_Threading_CancellationToken_">AsyncLockAcquisition.AcquireUpgradeableReadLockAsync&lt;T&gt;(T, CancellationToken)</a>
-  </div>
-  <div>
-      <a class="xref" href="DotNext.ObjectExtensions.html#DotNext_ObjectExtensions_GetUserData__1___0_">ObjectExtensions.GetUserData&lt;T&gt;(T)</a>
-  </div>
-  <div>
-      <a class="xref" href="DotNext.ObjectExtensions.html#DotNext_ObjectExtensions_IsOneOf__1___0_System_Collections_Generic_IEnumerable___0__">ObjectExtensions.IsOneOf&lt;T&gt;(T, IEnumerable&lt;T&gt;)</a>
-  </div>
-  <div>
-      <a class="xref" href="DotNext.ObjectExtensions.html#DotNext_ObjectExtensions_IsOneOf__1___0___0___">ObjectExtensions.IsOneOf&lt;T&gt;(T, T[])</a>
-  </div>
-  <div>
-      <a class="xref" href="DotNext.ObjectExtensions.html#DotNext_ObjectExtensions_Decompose__3___0_System_Func___0___1__System_Func___0___2____1____2__">ObjectExtensions.Decompose&lt;T, R1, R2&gt;(T, Func&lt;T, R1&gt;, Func&lt;T, R2&gt;, out R1, out R2)</a>
-  </div>
-  <div>
-      <a class="xref" href="DotNext.ObjectExtensions.html#DotNext_ObjectExtensions_Decompose__3___0_DotNext_ValueFunc___0___1___DotNext_ValueFunc___0___2_____1____2__">ObjectExtensions.Decompose&lt;T, R1, R2&gt;(T, ValueFunc&lt;T, R1&gt;, ValueFunc&lt;T, R2&gt;, out R1, out R2)</a>
-  </div>
-  <div>
-      <a class="xref" href="DotNext.ObjectExtensions.html#DotNext_ObjectExtensions_Decompose__3___0_System_Func___0___1__System_Func___0___2__">ObjectExtensions.Decompose&lt;T, R1, R2&gt;(T, Func&lt;T, R1&gt;, Func&lt;T, R2&gt;)</a>
-  </div>
-  <div>
-      <a class="xref" href="DotNext.ObjectExtensions.html#DotNext_ObjectExtensions_Decompose__3___0_DotNext_ValueFunc___0___1___DotNext_ValueFunc___0___2___">ObjectExtensions.Decompose&lt;T, R1, R2&gt;(T, ValueFunc&lt;T, R1&gt;, ValueFunc&lt;T, R2&gt;)</a>
-  </div>
-  <div>
-      <a class="xref" href="DotNext.Threading.LockAcquisition.html#DotNext_Threading_LockAcquisition_AcquireReadLock__1___0_">LockAcquisition.AcquireReadLock&lt;T&gt;(T)</a>
-  </div>
-  <div>
-      <a class="xref" href="DotNext.Threading.LockAcquisition.html#DotNext_Threading_LockAcquisition_AcquireReadLock__1___0_System_TimeSpan_">LockAcquisition.AcquireReadLock&lt;T&gt;(T, TimeSpan)</a>
-  </div>
-  <div>
-      <a class="xref" href="DotNext.Threading.LockAcquisition.html#DotNext_Threading_LockAcquisition_AcquireWriteLock__1___0_">LockAcquisition.AcquireWriteLock&lt;T&gt;(T)</a>
-  </div>
-  <div>
-      <a class="xref" href="DotNext.Threading.LockAcquisition.html#DotNext_Threading_LockAcquisition_AcquireWriteLock__1___0_System_TimeSpan_">LockAcquisition.AcquireWriteLock&lt;T&gt;(T, TimeSpan)</a>
-  </div>
-  <div>
-      <a class="xref" href="DotNext.Threading.LockAcquisition.html#DotNext_Threading_LockAcquisition_AcquireUpgradeableReadLock__1___0_">LockAcquisition.AcquireUpgradeableReadLock&lt;T&gt;(T)</a>
-  </div>
-  <div>
-      <a class="xref" href="DotNext.Threading.LockAcquisition.html#DotNext_Threading_LockAcquisition_AcquireUpgradeableReadLock__1___0_System_TimeSpan_">LockAcquisition.AcquireUpgradeableReadLock&lt;T&gt;(T, TimeSpan)</a>
-  </div>
-  <div>
-      <a class="xref" href="DotNext.Linq.Expressions.ExpressionBuilder.html#DotNext_Linq_Expressions_ExpressionBuilder_Const__1___0_">ExpressionBuilder.Const&lt;T&gt;(T)</a>
-  </div>
-</article>
-          </div>
-          
-          <div class="hidden-sm col-md-2" role="complementary">
-            <div class="sideaffix">
-              <div class="contribution">
-                <ul class="nav">
-                  <li>
-                    <a href="https://github.com/sakno/dotNext/new/gh-pages/apiSpec/new?filename=DotNext_Net_Cluster_Consensus_Raft_RaftCluster_1.md&amp;value=---%0Auid%3A%20DotNext.Net.Cluster.Consensus.Raft.RaftCluster%601%0Asummary%3A%20'*You%20can%20override%20summary%20for%20the%20API%20here%20using%20*MARKDOWN*%20syntax'%0A---%0A%0A*Please%20type%20below%20more%20information%20about%20this%20API%3A*%0A%0A" class="contribution-link">Improve this Doc</a>
-                  </li>
-                  <li>
-                    <a href="https://github.com/sakno/dotNext/blob/gh-pages/src/cluster/DotNext.Net.Cluster/Net/Cluster/Consensus/Raft/RaftCluster.cs/#L22" class="contribution-link">View Source</a>
-                  </li>
-                </ul>
-              </div>
-              <nav class="bs-docs-sidebar hidden-print hidden-xs hidden-sm affix" id="affix">
-              <!-- <p><a class="back-to-top" href="#top">Back to top</a><p> -->
-              </nav>
-            </div>
-          </div>
-        </div>
-      </div>
-      
-      <footer>
-        <div class="grad-bottom"></div>
-        <div class="footer">
-          <div class="container">
-            <span class="pull-right">
-              <a href="#top">Back to top</a>
-            </span>
-            
-            <span>Generated by <strong>DocFX</strong></span>
-          </div>
-        </div>
-      </footer>
-    </div>
-    
-    <script type="text/javascript" src="../styles/docfx.vendor.js"></script>
-    <script type="text/javascript" src="../styles/docfx.js"></script>
-    <script type="text/javascript" src="../styles/main.js"></script>
-  </body>
-</html>
+</div>
+  <div class="markdown level1 conceptual"></div>
+  <h5 class="decalaration">Declaration</h5>
+  <div class="codewrapper">
+    <pre><code class="lang-csharp hljs">public event ClusterLeaderChangedEventHandler LeaderChanged</code></pre>
+  </div>
+  <h5 class="eventType">Event Type</h5>
+  <table class="table table-bordered table-striped table-condensed">
+    <thead>
+      <tr>
+        <th>Type</th>
+        <th>Description</th>
+      </tr>
+    </thead>
+    <tbody>
+      <tr>
+        <td><a class="xref" href="DotNext.Net.Cluster.ClusterLeaderChangedEventHandler.html">ClusterLeaderChangedEventHandler</a></td>
+        <td></td>
+      </tr>
+    </tbody>
+  </table>
+  <h3 id="eii">Explicit Interface Implementations
+  </h3>
+  <span class="small pull-right mobile-hide">
+    <span class="divider">|</span>
+    <a href="https://github.com/sakno/DotNext/new/gh-pages/apiSpec/new?filename=DotNext_Net_Cluster_Consensus_Raft_RaftCluster_1_DotNext_Net_Cluster_Consensus_Raft_IRaftCluster_ElectionTimeout.md&amp;value=---%0Auid%3A%20DotNext.Net.Cluster.Consensus.Raft.RaftCluster%601.DotNext%23Net%23Cluster%23Consensus%23Raft%23IRaftCluster%23ElectionTimeout%0Asummary%3A%20'*You%20can%20override%20summary%20for%20the%20API%20here%20using%20*MARKDOWN*%20syntax'%0A---%0A%0A*Please%20type%20below%20more%20information%20about%20this%20API%3A*%0A%0A">Improve this Doc</a>
+  </span>
+  <span class="small pull-right mobile-hide">
+    <a href="https://github.com/sakno/DotNext/blob/gh-pages/src/cluster/DotNext.Net.Cluster/Net/Cluster/Consensus/Raft/RaftCluster.cs/#L223">View Source</a>
+  </span>
+  <a id="DotNext_Net_Cluster_Consensus_Raft_RaftCluster_1_DotNext_Net_Cluster_Consensus_Raft_IRaftCluster_ElectionTimeout_" data-uid="DotNext.Net.Cluster.Consensus.Raft.RaftCluster`1.DotNext#Net#Cluster#Consensus#Raft#IRaftCluster#ElectionTimeout*"></a>
+  <h4 id="DotNext_Net_Cluster_Consensus_Raft_RaftCluster_1_DotNext_Net_Cluster_Consensus_Raft_IRaftCluster_ElectionTimeout" data-uid="DotNext.Net.Cluster.Consensus.Raft.RaftCluster`1.DotNext#Net#Cluster#Consensus#Raft#IRaftCluster#ElectionTimeout">IRaftCluster.ElectionTimeout</h4>
+  <div class="markdown level1 summary"></div>
+  <div class="markdown level1 conceptual"></div>
+  <h5 class="decalaration">Declaration</h5>
+  <div class="codewrapper">
+    <pre><code class="lang-csharp hljs">TimeSpan IRaftCluster.ElectionTimeout { get; }</code></pre>
+  </div>
+  <h5 class="returns">Returns</h5>
+  <table class="table table-bordered table-striped table-condensed">
+    <thead>
+      <tr>
+        <th>Type</th>
+        <th>Description</th>
+      </tr>
+    </thead>
+    <tbody>
+      <tr>
+        <td><a class="xref" href="https://docs.microsoft.com/dotnet/api/system.timespan">TimeSpan</a></td>
+        <td></td>
+      </tr>
+    </tbody>
+  </table>
+  <span class="small pull-right mobile-hide">
+    <span class="divider">|</span>
+    <a href="https://github.com/sakno/DotNext/new/gh-pages/apiSpec/new?filename=DotNext_Net_Cluster_Consensus_Raft_RaftCluster_1_DotNext_Net_Cluster_ICluster_Leader.md&amp;value=---%0Auid%3A%20DotNext.Net.Cluster.Consensus.Raft.RaftCluster%601.DotNext%23Net%23Cluster%23ICluster%23Leader%0Asummary%3A%20'*You%20can%20override%20summary%20for%20the%20API%20here%20using%20*MARKDOWN*%20syntax'%0A---%0A%0A*Please%20type%20below%20more%20information%20about%20this%20API%3A*%0A%0A">Improve this Doc</a>
+  </span>
+  <span class="small pull-right mobile-hide">
+    <a href="https://github.com/sakno/DotNext/blob/gh-pages/src/cluster/DotNext.Net.Cluster/Net/Cluster/Consensus/Raft/RaftCluster.cs/#L293">View Source</a>
+  </span>
+  <a id="DotNext_Net_Cluster_Consensus_Raft_RaftCluster_1_DotNext_Net_Cluster_ICluster_Leader_" data-uid="DotNext.Net.Cluster.Consensus.Raft.RaftCluster`1.DotNext#Net#Cluster#ICluster#Leader*"></a>
+  <h4 id="DotNext_Net_Cluster_Consensus_Raft_RaftCluster_1_DotNext_Net_Cluster_ICluster_Leader" data-uid="DotNext.Net.Cluster.Consensus.Raft.RaftCluster`1.DotNext#Net#Cluster#ICluster#Leader">ICluster.Leader</h4>
+  <div class="markdown level1 summary"></div>
+  <div class="markdown level1 conceptual"></div>
+  <h5 class="decalaration">Declaration</h5>
+  <div class="codewrapper">
+    <pre><code class="lang-csharp hljs">IClusterMember ICluster.Leader { get; }</code></pre>
+  </div>
+  <h5 class="returns">Returns</h5>
+  <table class="table table-bordered table-striped table-condensed">
+    <thead>
+      <tr>
+        <th>Type</th>
+        <th>Description</th>
+      </tr>
+    </thead>
+    <tbody>
+      <tr>
+        <td><a class="xref" href="DotNext.Net.Cluster.IClusterMember.html">IClusterMember</a></td>
+        <td></td>
+      </tr>
+    </tbody>
+  </table>
+  <span class="small pull-right mobile-hide">
+    <span class="divider">|</span>
+    <a href="https://github.com/sakno/DotNext/new/gh-pages/apiSpec/new?filename=DotNext_Net_Cluster_Consensus_Raft_RaftCluster_1_DotNext_Net_Cluster_ICluster_Members.md&amp;value=---%0Auid%3A%20DotNext.Net.Cluster.Consensus.Raft.RaftCluster%601.DotNext%23Net%23Cluster%23ICluster%23Members%0Asummary%3A%20'*You%20can%20override%20summary%20for%20the%20API%20here%20using%20*MARKDOWN*%20syntax'%0A---%0A%0A*Please%20type%20below%20more%20information%20about%20this%20API%3A*%0A%0A">Improve this Doc</a>
+  </span>
+  <span class="small pull-right mobile-hide">
+    <a href="https://github.com/sakno/DotNext/blob/gh-pages/src/cluster/DotNext.Net.Cluster/Net/Cluster/Consensus/Raft/RaftCluster.cs/#L272">View Source</a>
+  </span>
+  <a id="DotNext_Net_Cluster_Consensus_Raft_RaftCluster_1_DotNext_Net_Cluster_ICluster_Members_" data-uid="DotNext.Net.Cluster.Consensus.Raft.RaftCluster`1.DotNext#Net#Cluster#ICluster#Members*"></a>
+  <h4 id="DotNext_Net_Cluster_Consensus_Raft_RaftCluster_1_DotNext_Net_Cluster_ICluster_Members" data-uid="DotNext.Net.Cluster.Consensus.Raft.RaftCluster`1.DotNext#Net#Cluster#ICluster#Members">ICluster.Members</h4>
+  <div class="markdown level1 summary"></div>
+  <div class="markdown level1 conceptual"></div>
+  <h5 class="decalaration">Declaration</h5>
+  <div class="codewrapper">
+    <pre><code class="lang-csharp hljs">IReadOnlyCollection&lt;IClusterMember&gt; ICluster.Members { get; }</code></pre>
+  </div>
+  <h5 class="returns">Returns</h5>
+  <table class="table table-bordered table-striped table-condensed">
+    <thead>
+      <tr>
+        <th>Type</th>
+        <th>Description</th>
+      </tr>
+    </thead>
+    <tbody>
+      <tr>
+        <td><a class="xref" href="https://docs.microsoft.com/dotnet/api/system.collections.generic.ireadonlycollection-1">IReadOnlyCollection</a>&lt;<a class="xref" href="DotNext.Net.Cluster.IClusterMember.html">IClusterMember</a>&gt;</td>
+        <td></td>
+      </tr>
+    </tbody>
+  </table>
+  <span class="small pull-right mobile-hide">
+    <span class="divider">|</span>
+    <a href="https://github.com/sakno/DotNext/new/gh-pages/apiSpec/new?filename=DotNext_Net_Cluster_Consensus_Raft_RaftCluster_1_DotNext_Net_Cluster_ICluster_ResignAsync_System_Threading_CancellationToken_.md&amp;value=---%0Auid%3A%20DotNext.Net.Cluster.Consensus.Raft.RaftCluster%601.DotNext%23Net%23Cluster%23ICluster%23ResignAsync(System.Threading.CancellationToken)%0Asummary%3A%20'*You%20can%20override%20summary%20for%20the%20API%20here%20using%20*MARKDOWN*%20syntax'%0A---%0A%0A*Please%20type%20below%20more%20information%20about%20this%20API%3A*%0A%0A">Improve this Doc</a>
+  </span>
+  <span class="small pull-right mobile-hide">
+    <a href="https://github.com/sakno/DotNext/blob/gh-pages/src/cluster/DotNext.Net.Cluster/Net/Cluster/Consensus/Raft/RaftCluster.cs/#L491">View Source</a>
+  </span>
+  <a id="DotNext_Net_Cluster_Consensus_Raft_RaftCluster_1_DotNext_Net_Cluster_ICluster_ResignAsync_" data-uid="DotNext.Net.Cluster.Consensus.Raft.RaftCluster`1.DotNext#Net#Cluster#ICluster#ResignAsync*"></a>
+  <h4 id="DotNext_Net_Cluster_Consensus_Raft_RaftCluster_1_DotNext_Net_Cluster_ICluster_ResignAsync_System_Threading_CancellationToken_" data-uid="DotNext.Net.Cluster.Consensus.Raft.RaftCluster`1.DotNext#Net#Cluster#ICluster#ResignAsync(System.Threading.CancellationToken)">ICluster.ResignAsync(CancellationToken)</h4>
+  <div class="markdown level1 summary"></div>
+  <div class="markdown level1 conceptual"></div>
+  <h5 class="decalaration">Declaration</h5>
+  <div class="codewrapper">
+    <pre><code class="lang-csharp hljs">Task&lt;bool&gt; ICluster.ResignAsync(CancellationToken token)</code></pre>
+  </div>
+  <h5 class="parameters">Parameters</h5>
+  <table class="table table-bordered table-striped table-condensed">
+    <thead>
+      <tr>
+        <th>Type</th>
+        <th>Name</th>
+        <th>Description</th>
+      </tr>
+    </thead>
+    <tbody>
+      <tr>
+        <td><a class="xref" href="https://docs.microsoft.com/dotnet/api/system.threading.cancellationtoken">CancellationToken</a></td>
+        <td><span class="parametername">token</span></td>
+        <td></td>
+      </tr>
+    </tbody>
+  </table>
+  <h5 class="returns">Returns</h5>
+  <table class="table table-bordered table-striped table-condensed">
+    <thead>
+      <tr>
+        <th>Type</th>
+        <th>Description</th>
+      </tr>
+    </thead>
+    <tbody>
+      <tr>
+        <td><a class="xref" href="https://docs.microsoft.com/dotnet/api/system.threading.tasks.task-1">Task</a>&lt;<a class="xref" href="https://docs.microsoft.com/dotnet/api/system.boolean">Boolean</a>&gt;</td>
+        <td></td>
+      </tr>
+    </tbody>
+  </table>
+  <h3 id="implements">Implements</h3>
+  <div>
+      <a class="xref" href="https://docs.microsoft.com/dotnet/api/system.idisposable">System.IDisposable</a>
+  </div>
+  <div>
+      <a class="xref" href="DotNext.Net.Cluster.Consensus.Raft.IRaftCluster.html">IRaftCluster</a>
+  </div>
+  <div>
+      <a class="xref" href="DotNext.Net.Cluster.Replication.IReplicationCluster-1.html">IReplicationCluster&lt;TEntry&gt;</a>
+  </div>
+  <div>
+      <a class="xref" href="DotNext.Net.Cluster.Replication.IReplicationCluster.html">IReplicationCluster</a>
+  </div>
+  <div>
+      <a class="xref" href="DotNext.Net.Cluster.ICluster.html">ICluster</a>
+  </div>
+  <h3 id="extensionmethods">Extension Methods</h3>
+  <div>
+      <a class="xref" href="DotNext.Threading.AsyncLockAcquisition.html#DotNext_Threading_AsyncLockAcquisition_AcquireLockAsync__1___0_System_TimeSpan_">AsyncLockAcquisition.AcquireLockAsync&lt;T&gt;(T, TimeSpan)</a>
+  </div>
+  <div>
+      <a class="xref" href="DotNext.Threading.AsyncLockAcquisition.html#DotNext_Threading_AsyncLockAcquisition_AcquireLockAsync__1___0_System_Threading_CancellationToken_">AsyncLockAcquisition.AcquireLockAsync&lt;T&gt;(T, CancellationToken)</a>
+  </div>
+  <div>
+      <a class="xref" href="DotNext.Threading.AsyncLockAcquisition.html#DotNext_Threading_AsyncLockAcquisition_AcquireReadLockAsync__1___0_System_TimeSpan_">AsyncLockAcquisition.AcquireReadLockAsync&lt;T&gt;(T, TimeSpan)</a>
+  </div>
+  <div>
+      <a class="xref" href="DotNext.Threading.AsyncLockAcquisition.html#DotNext_Threading_AsyncLockAcquisition_AcquireReadLockAsync__1___0_System_Threading_CancellationToken_">AsyncLockAcquisition.AcquireReadLockAsync&lt;T&gt;(T, CancellationToken)</a>
+  </div>
+  <div>
+      <a class="xref" href="DotNext.Threading.AsyncLockAcquisition.html#DotNext_Threading_AsyncLockAcquisition_AcquireWriteLockAsync__1___0_System_TimeSpan_">AsyncLockAcquisition.AcquireWriteLockAsync&lt;T&gt;(T, TimeSpan)</a>
+  </div>
+  <div>
+      <a class="xref" href="DotNext.Threading.AsyncLockAcquisition.html#DotNext_Threading_AsyncLockAcquisition_AcquireWriteLockAsync__1___0_System_Threading_CancellationToken_">AsyncLockAcquisition.AcquireWriteLockAsync&lt;T&gt;(T, CancellationToken)</a>
+  </div>
+  <div>
+      <a class="xref" href="DotNext.Threading.AsyncLockAcquisition.html#DotNext_Threading_AsyncLockAcquisition_AcquireUpgradeableReadLockAsync__1___0_System_TimeSpan_">AsyncLockAcquisition.AcquireUpgradeableReadLockAsync&lt;T&gt;(T, TimeSpan)</a>
+  </div>
+  <div>
+      <a class="xref" href="DotNext.Threading.AsyncLockAcquisition.html#DotNext_Threading_AsyncLockAcquisition_AcquireUpgradeableReadLockAsync__1___0_System_Threading_CancellationToken_">AsyncLockAcquisition.AcquireUpgradeableReadLockAsync&lt;T&gt;(T, CancellationToken)</a>
+  </div>
+  <div>
+      <a class="xref" href="DotNext.Linq.Expressions.ExpressionBuilder.html#DotNext_Linq_Expressions_ExpressionBuilder_Const__1___0_">ExpressionBuilder.Const&lt;T&gt;(T)</a>
+  </div>
+  <div>
+      <a class="xref" href="DotNext.ObjectExtensions.html#DotNext_ObjectExtensions_GetUserData__1___0_">ObjectExtensions.GetUserData&lt;T&gt;(T)</a>
+  </div>
+  <div>
+      <a class="xref" href="DotNext.ObjectExtensions.html#DotNext_ObjectExtensions_IsOneOf__1___0_System_Collections_Generic_IEnumerable___0__">ObjectExtensions.IsOneOf&lt;T&gt;(T, IEnumerable&lt;T&gt;)</a>
+  </div>
+  <div>
+      <a class="xref" href="DotNext.ObjectExtensions.html#DotNext_ObjectExtensions_IsOneOf__1___0___0___">ObjectExtensions.IsOneOf&lt;T&gt;(T, T[])</a>
+  </div>
+  <div>
+      <a class="xref" href="DotNext.ObjectExtensions.html#DotNext_ObjectExtensions_Decompose__3___0_System_Func___0___1__System_Func___0___2____1____2__">ObjectExtensions.Decompose&lt;T, R1, R2&gt;(T, Func&lt;T, R1&gt;, Func&lt;T, R2&gt;, out R1, out R2)</a>
+  </div>
+  <div>
+      <a class="xref" href="DotNext.ObjectExtensions.html#DotNext_ObjectExtensions_Decompose__3___0_DotNext_ValueFunc___0___1___DotNext_ValueFunc___0___2_____1____2__">ObjectExtensions.Decompose&lt;T, R1, R2&gt;(T, ValueFunc&lt;T, R1&gt;, ValueFunc&lt;T, R2&gt;, out R1, out R2)</a>
+  </div>
+  <div>
+      <a class="xref" href="DotNext.ObjectExtensions.html#DotNext_ObjectExtensions_Decompose__3___0_System_Func___0___1__System_Func___0___2__">ObjectExtensions.Decompose&lt;T, R1, R2&gt;(T, Func&lt;T, R1&gt;, Func&lt;T, R2&gt;)</a>
+  </div>
+  <div>
+      <a class="xref" href="DotNext.ObjectExtensions.html#DotNext_ObjectExtensions_Decompose__3___0_DotNext_ValueFunc___0___1___DotNext_ValueFunc___0___2___">ObjectExtensions.Decompose&lt;T, R1, R2&gt;(T, ValueFunc&lt;T, R1&gt;, ValueFunc&lt;T, R2&gt;)</a>
+  </div>
+  <div>
+      <a class="xref" href="DotNext.Threading.LockAcquisition.html#DotNext_Threading_LockAcquisition_AcquireReadLock__1___0_">LockAcquisition.AcquireReadLock&lt;T&gt;(T)</a>
+  </div>
+  <div>
+      <a class="xref" href="DotNext.Threading.LockAcquisition.html#DotNext_Threading_LockAcquisition_AcquireReadLock__1___0_System_TimeSpan_">LockAcquisition.AcquireReadLock&lt;T&gt;(T, TimeSpan)</a>
+  </div>
+  <div>
+      <a class="xref" href="DotNext.Threading.LockAcquisition.html#DotNext_Threading_LockAcquisition_AcquireWriteLock__1___0_">LockAcquisition.AcquireWriteLock&lt;T&gt;(T)</a>
+  </div>
+  <div>
+      <a class="xref" href="DotNext.Threading.LockAcquisition.html#DotNext_Threading_LockAcquisition_AcquireWriteLock__1___0_System_TimeSpan_">LockAcquisition.AcquireWriteLock&lt;T&gt;(T, TimeSpan)</a>
+  </div>
+  <div>
+      <a class="xref" href="DotNext.Threading.LockAcquisition.html#DotNext_Threading_LockAcquisition_AcquireUpgradeableReadLock__1___0_">LockAcquisition.AcquireUpgradeableReadLock&lt;T&gt;(T)</a>
+  </div>
+  <div>
+      <a class="xref" href="DotNext.Threading.LockAcquisition.html#DotNext_Threading_LockAcquisition_AcquireUpgradeableReadLock__1___0_System_TimeSpan_">LockAcquisition.AcquireUpgradeableReadLock&lt;T&gt;(T, TimeSpan)</a>
+  </div>
+</article>
+          </div>
+          
+          <div class="hidden-sm col-md-2" role="complementary">
+            <div class="sideaffix">
+              <div class="contribution">
+                <ul class="nav">
+                  <li>
+                    <a href="https://github.com/sakno/DotNext/new/gh-pages/apiSpec/new?filename=DotNext_Net_Cluster_Consensus_Raft_RaftCluster_1.md&amp;value=---%0Auid%3A%20DotNext.Net.Cluster.Consensus.Raft.RaftCluster%601%0Asummary%3A%20'*You%20can%20override%20summary%20for%20the%20API%20here%20using%20*MARKDOWN*%20syntax'%0A---%0A%0A*Please%20type%20below%20more%20information%20about%20this%20API%3A*%0A%0A" class="contribution-link">Improve this Doc</a>
+                  </li>
+                  <li>
+                    <a href="https://github.com/sakno/DotNext/blob/gh-pages/src/cluster/DotNext.Net.Cluster/Net/Cluster/Consensus/Raft/RaftCluster.cs/#L22" class="contribution-link">View Source</a>
+                  </li>
+                </ul>
+              </div>
+              <nav class="bs-docs-sidebar hidden-print hidden-xs hidden-sm affix" id="affix">
+              <!-- <p><a class="back-to-top" href="#top">Back to top</a><p> -->
+              </nav>
+            </div>
+          </div>
+        </div>
+      </div>
+      
+      <footer>
+        <div class="grad-bottom"></div>
+        <div class="footer">
+          <div class="container">
+            <span class="pull-right">
+              <a href="#top">Back to top</a>
+            </span>
+            
+            <span>Generated by <strong>DocFX</strong></span>
+          </div>
+        </div>
+      </footer>
+    </div>
+    
+    <script type="text/javascript" src="../styles/docfx.vendor.js"></script>
+    <script type="text/javascript" src="../styles/docfx.js"></script>
+    <script type="text/javascript" src="../styles/main.js"></script>
+  </body>
+</html>
﻿<Project Sdk="Microsoft.NET.Sdk">

  <PropertyGroup>
    <TargetFramework>netstandard2.0</TargetFramework>
    <RootNamespace>DotNext</RootNamespace>
    <LangVersion>latest</LangVersion>
<<<<<<< HEAD
    <Version>1.2.4</Version>
=======
    <Version>1.2.6</Version>
>>>>>>> 437cf366
    <Authors>Roman Sakno</Authors>
    <Product>.NEXT Family of Libraries</Product>
    <Description>Rich data types to work with unmanaged memory in CLS-compliant way</Description>
    <Copyright>Copyright © Roman Sakno 2019</Copyright>
    <PackageLicenseExpression>MIT</PackageLicenseExpression>
    <PackageProjectUrl>https://sakno.github.io/dotNext/</PackageProjectUrl>
    <RepositoryUrl>https://github.com/sakno/dotNext.git</RepositoryUrl>
    <RepositoryType>git</RepositoryType>
    <PackageTags>unsafe;unmanaged;pointer;pinvoke;interop</PackageTags>
    <PackageIconUrl>https://raw.githubusercontent.com/sakno/dotNext/develop/logo.png</PackageIconUrl>
    <PackageReleaseNotes>https://github.com/sakno/dotNext/blob/master/CHANGELOG.md</PackageReleaseNotes>
  </PropertyGroup>

  <PropertyGroup Condition="'$(Configuration)|$(Platform)'=='Debug|AnyCPU'">
    <AllowUnsafeBlocks>true</AllowUnsafeBlocks>
    <DocumentationFile>bin\$(Configuration)\$(TargetFramework)\$(AssemblyName).xml</DocumentationFile>
    <CodeAnalysisRuleSet>../DotNext.ruleset</CodeAnalysisRuleSet>
  </PropertyGroup>

  <PropertyGroup Condition="'$(Configuration)|$(Platform)'=='Release|AnyCPU'">
    <AllowUnsafeBlocks>true</AllowUnsafeBlocks>
    <DocumentationFile>bin\$(Configuration)\$(TargetFramework)\$(AssemblyName).xml</DocumentationFile>
    <SignAssembly>true</SignAssembly>
    <DelaySign>false</DelaySign>
    <AssemblyOriginatorKeyFile>../dotnext.snk</AssemblyOriginatorKeyFile>
    <DebugType>embedded</DebugType>
  </PropertyGroup>

  <ItemGroup>
    <PackageReference Include="Microsoft.CodeAnalysis.FxCopAnalyzers" Version="2.9.7" Condition="'$(Configuration)'=='Debug'" PrivateAssets="all" />
    <PackageReference Include="Microsoft.SourceLink.GitHub" Version="1.0.0-beta2-19367-01" PrivateAssets="All" />
    <PackageReference Include="Fody" Version="6.0.5" PrivateAssets="all" />
<<<<<<< HEAD
    <PackageReference Include="InlineIL.Fody" Version="1.3.3" PrivateAssets="all" />
=======
    <PackageReference Include="InlineIL.Fody" Version="1.3.4" PrivateAssets="all" />
>>>>>>> 437cf366
    <ProjectReference Include="..\DotNext\DotNext.csproj" Condition="'$(Configuration)'=='Debug'" />
    <PackageReference Include="DotNext" Version="[1.2.4, 2)" Condition="'$(Configuration)'=='Release'" />
  </ItemGroup>

  <ItemGroup>
    <EmbeddedResource Include="ExceptionMessages.restext">
      <Generator></Generator>
    </EmbeddedResource>
  </ItemGroup>

</Project><|MERGE_RESOLUTION|>--- conflicted
+++ resolved
@@ -4,11 +4,7 @@
     <TargetFramework>netstandard2.0</TargetFramework>
     <RootNamespace>DotNext</RootNamespace>
     <LangVersion>latest</LangVersion>
-<<<<<<< HEAD
-    <Version>1.2.4</Version>
-=======
     <Version>1.2.6</Version>
->>>>>>> 437cf366
     <Authors>Roman Sakno</Authors>
     <Product>.NEXT Family of Libraries</Product>
     <Description>Rich data types to work with unmanaged memory in CLS-compliant way</Description>
@@ -41,11 +37,7 @@
     <PackageReference Include="Microsoft.CodeAnalysis.FxCopAnalyzers" Version="2.9.7" Condition="'$(Configuration)'=='Debug'" PrivateAssets="all" />
     <PackageReference Include="Microsoft.SourceLink.GitHub" Version="1.0.0-beta2-19367-01" PrivateAssets="All" />
     <PackageReference Include="Fody" Version="6.0.5" PrivateAssets="all" />
-<<<<<<< HEAD
-    <PackageReference Include="InlineIL.Fody" Version="1.3.3" PrivateAssets="all" />
-=======
     <PackageReference Include="InlineIL.Fody" Version="1.3.4" PrivateAssets="all" />
->>>>>>> 437cf366
     <ProjectReference Include="..\DotNext\DotNext.csproj" Condition="'$(Configuration)'=='Debug'" />
     <PackageReference Include="DotNext" Version="[1.2.4, 2)" Condition="'$(Configuration)'=='Release'" />
   </ItemGroup>

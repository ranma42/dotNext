﻿<!DOCTYPE html>
<!--[if IE]><![endif]-->
<html>
<<<<<<< HEAD
  
  <head>
    <meta charset="utf-8">
    <meta http-equiv="X-UA-Compatible" content="IE=edge,chrome=1">
    <title>Raft | .NEXT </title>
    <meta name="viewport" content="width=device-width">
    <meta name="title" content="Raft | .NEXT ">
    <meta name="generator" content="docfx 2.50.0.0">
    
    <link rel="shortcut icon" href="../../fav.ico">
    <link rel="stylesheet" href="../../styles/docfx.vendor.css">
    <link rel="stylesheet" href="../../styles/docfx.css">
    <link rel="stylesheet" href="../../styles/main.css">
    <link href="https://fonts.googleapis.com/css?family=Open+Sans" rel="stylesheet">
    <meta property="docfx:navrel" content="../../toc.html">
    <meta property="docfx:tocrel" content="../toc.html">
    
    
    
=======
  
  <head>
    <meta charset="utf-8">
    <meta http-equiv="X-UA-Compatible" content="IE=edge,chrome=1">
    <title>Raft | .NEXT </title>
    <meta name="viewport" content="width=device-width">
    <meta name="title" content="Raft | .NEXT ">
    <meta name="generator" content="docfx 2.49.0.0">
    
    <link rel="shortcut icon" href="../../fav.ico">
    <link rel="stylesheet" href="../../styles/docfx.vendor.css">
    <link rel="stylesheet" href="../../styles/docfx.css">
    <link rel="stylesheet" href="../../styles/main.css">
    <link href="https://fonts.googleapis.com/css?family=Open+Sans" rel="stylesheet">
    <meta property="docfx:navrel" content="../../toc.html">
    <meta property="docfx:tocrel" content="../toc.html">
    
    
    
>>>>>>> ceac8404
  </head>  <body data-spy="scroll" data-target="#affix" data-offset="120">
    <div id="wrapper">
      <header>
        
        <nav id="autocollapse" class="navbar navbar-inverse ng-scope" role="navigation">
          <div class="container">
            <div class="navbar-header">
              <button type="button" class="navbar-toggle" data-toggle="collapse" data-target="#navbar">
                <span class="sr-only">Toggle navigation</span>
                <span class="icon-bar"></span>
                <span class="icon-bar"></span>
                <span class="icon-bar"></span>
              </button>
              
              <a class="navbar-brand" href="../../index.html">
                <img id="logo" class="svg" src="../../doc_logo.png" alt="">
              </a>
            </div>
            <div class="collapse navbar-collapse" id="navbar">
              <form class="navbar-form navbar-right" role="search" id="search">
                <div class="form-group">
                  <input type="text" class="form-control" id="search-query" placeholder="Search" autocomplete="off">
                </div>
              </form>
            </div>
          </div>
        </nav>
        
        <div class="subnav navbar navbar-default">
          <div class="container hide-when-search" id="breadcrumb">
            <ul class="breadcrumb">
              <li></li>
            </ul>
          </div>
        </div>
      </header>
      <div role="main" class="container body-content hide-when-search">
        
        <div class="sidenav hide-when-search">
          <a class="btn toc-toggle collapse" data-toggle="collapse" href="#sidetoggle" aria-expanded="false" aria-controls="sidetoggle">Show / Hide Table of Contents</a>
          <div class="sidetoggle collapse" id="sidetoggle">
            <div id="sidetoc"></div>
          </div>
        </div>
        <div class="article row grid-right">
          <div class="col-md-10">
            <article class="content wrap" id="_content" data-uid="">
<h1 id="raft">Raft</h1>

<p>This article describes details of Raft implementation provided by .NEXT library.</p>
<h1 id="consensus">Consensus</h1>
<p>Correctness of consensus algorithm is tighly coupled with Write-Ahead Log defined via <code>AuditTrail</code> property of <a href="../../api/DotNext.Net.Cluster.Consensus.Raft.IPersistentState.html">IRaftCluster</a> interface or via Dependency Injection. If your application requires only consensus without replication of real data then <a href="../../api/DotNext.Net.Cluster.Consensus.Raft.ConsensusOnlyState.html">ConsensusOnlyState</a> implementation is used. Note that this implementation is used by default as well. It is lighweight and fast. However it doesn't store state on disk. Consider to use <a href="wal.html">persistent WAL</a> as fully-featured persistent log for Raft.</p>
<h1 id="state-recovery">State Recovery</h1>
<p>The underlying state machine can be reconstruced at application startup using <code>InitializeAsync</code> method provided by implementation of <a href="../../api/DotNext.Net.Cluster.Consensus.Raft.IPersistentState.html">IPersistentState</a> interface. Usually, this method is called by .NEXT infrastructure automatically.</p>
<p><a href="../../api/DotNext.Net.Cluster.Consensus.Raft.PersistentState.html">PersistentState</a> class exposes <code>ReplayAsync</code> method to do this manually. Read more about persistent Write-Ahead Log for Raft <a href="wal.html">here</a>.</p>
<h1 id="client-interaction">Client Interaction</h1>
<p><a href="https://github.com/ongardie/dissertation/tree/master/clients">Chapter 6</a> of Diego's dissertation about Raft contains recommendations about interaction between external client and cluster nodes. Raft implementation provided by .NEXT doesn't implement client session control as described in paper. However, it offers all necessary tools for that:</p>
<ol>
<li><code>IPersistentState.EnsureConsistencyAsync</code> waits until last committed entry is from leader's term</li>
<li><code>RaftCluster.ForceReplicationAsync</code> initiates a new round of heartbeats and waits for reply from majority of nodes</li>
</ol>
<p>Elimination of duplicate commands received from clients should be implemented manually because basic framework is not aware about underlying network transport.</p>
<h1 id="how-to-implement-database">How To Implement Database</h1>
<p>This section contains recommendations about implementation of your own database based on .NEXT Cluster programming model. It can be K/V database or something else.</p>
<ol>
<li>Derive from <a href="../../api/DotNext.Net.Cluster.Consensus.Raft.PersistentState.html">PersistentState</a> class to implement core logic related to manipulation with state machine
<ol>
<li>Override <code>ApplyAsync</code> method which contains interpretation of commands contained in log entries</li>
<li>Override <code>CreateSnapshot</code> method which is responsible for log compaction</li>
<li>Expose high-level data operations declared in the derived class in the form of interface. Let's assume that its name is <code>IDataEngine</code></li>
<li>Optionally override <code>FlushAsync</code> to handle notification from persistent log about the moment when batch modification completed</li>
</ol>
</li>
<li>Declare class that is responsible for communication with leader node using custom messages
<ol>
<li>This class aggregates reference to <code>IDataEngine</code></li>
<li>This class encapsulates logic for messaging with leader node</li>
<li>This class acting as controller for API exposed to external clients</li>
<li>Utilize <code>PersistentState.EnsureConsistencyAsync</code> and <code>RaftCluster.ForceReplicationAsync</code> methods for read-only operations</li>
<li>Utilize <code>PersistentState.WaitForCommitAsync</code> for write operations</li>
</ol>
</li>
<li>Expose data manipulation methods from class described above to clients using selected network transport</li>
<li>Implement duplicates elimination logic for write requests from clients</li>
<li>Call <code>ReplayAsync</code> method which is inherited from <code>PersistentState</code> class at application startup. This step is not need if you're using Raft implementation for ASP.NET Core.</li>
</ol>
</article>
          </div>
          
          <div class="hidden-sm col-md-2" role="complementary">
            <div class="sideaffix">
              <div class="contribution">
                <ul class="nav">
                  <li>
                    <a href="https://github.com/sakno/dotNext/blob/gh-pages/docs/features/cluster/raft.md/#L1" class="contribution-link">Improve this Doc</a>
                  </li>
                </ul>
              </div>
              <nav class="bs-docs-sidebar hidden-print hidden-xs hidden-sm affix" id="affix">
              <!-- <p><a class="back-to-top" href="#top">Back to top</a><p> -->
              </nav>
            </div>
          </div>
        </div>
      </div>
      
      <footer>
        <div class="grad-bottom"></div>
        <div class="footer">
          <div class="container">
            <span class="pull-right">
              <a href="#top">Back to top</a>
            </span>
            
            <span>Generated by <strong>DocFX</strong></span>
          </div>
        </div>
      </footer>
    </div>
    
    <script type="text/javascript" src="../../styles/docfx.vendor.js"></script>
    <script type="text/javascript" src="../../styles/docfx.js"></script>
    <script type="text/javascript" src="../../styles/main.js"></script>
  </body>
</html>
<|MERGE_RESOLUTION|>--- conflicted
+++ resolved
@@ -1,7 +1,6 @@
-﻿<!DOCTYPE html>
-<!--[if IE]><![endif]-->
-<html>
-<<<<<<< HEAD
+﻿<!DOCTYPE html>
+<!--[if IE]><![endif]-->
+<html>
   
   <head>
     <meta charset="utf-8">
@@ -21,75 +20,54 @@
     
     
     
-=======
-  
-  <head>
-    <meta charset="utf-8">
-    <meta http-equiv="X-UA-Compatible" content="IE=edge,chrome=1">
-    <title>Raft | .NEXT </title>
-    <meta name="viewport" content="width=device-width">
-    <meta name="title" content="Raft | .NEXT ">
-    <meta name="generator" content="docfx 2.49.0.0">
-    
-    <link rel="shortcut icon" href="../../fav.ico">
-    <link rel="stylesheet" href="../../styles/docfx.vendor.css">
-    <link rel="stylesheet" href="../../styles/docfx.css">
-    <link rel="stylesheet" href="../../styles/main.css">
-    <link href="https://fonts.googleapis.com/css?family=Open+Sans" rel="stylesheet">
-    <meta property="docfx:navrel" content="../../toc.html">
-    <meta property="docfx:tocrel" content="../toc.html">
-    
-    
-    
->>>>>>> ceac8404
-  </head>  <body data-spy="scroll" data-target="#affix" data-offset="120">
-    <div id="wrapper">
-      <header>
-        
-        <nav id="autocollapse" class="navbar navbar-inverse ng-scope" role="navigation">
-          <div class="container">
-            <div class="navbar-header">
-              <button type="button" class="navbar-toggle" data-toggle="collapse" data-target="#navbar">
-                <span class="sr-only">Toggle navigation</span>
-                <span class="icon-bar"></span>
-                <span class="icon-bar"></span>
-                <span class="icon-bar"></span>
-              </button>
-              
-              <a class="navbar-brand" href="../../index.html">
-                <img id="logo" class="svg" src="../../doc_logo.png" alt="">
-              </a>
-            </div>
-            <div class="collapse navbar-collapse" id="navbar">
-              <form class="navbar-form navbar-right" role="search" id="search">
-                <div class="form-group">
-                  <input type="text" class="form-control" id="search-query" placeholder="Search" autocomplete="off">
-                </div>
-              </form>
-            </div>
-          </div>
-        </nav>
-        
-        <div class="subnav navbar navbar-default">
-          <div class="container hide-when-search" id="breadcrumb">
-            <ul class="breadcrumb">
-              <li></li>
-            </ul>
-          </div>
-        </div>
-      </header>
-      <div role="main" class="container body-content hide-when-search">
-        
-        <div class="sidenav hide-when-search">
-          <a class="btn toc-toggle collapse" data-toggle="collapse" href="#sidetoggle" aria-expanded="false" aria-controls="sidetoggle">Show / Hide Table of Contents</a>
-          <div class="sidetoggle collapse" id="sidetoggle">
-            <div id="sidetoc"></div>
-          </div>
-        </div>
-        <div class="article row grid-right">
-          <div class="col-md-10">
-            <article class="content wrap" id="_content" data-uid="">
-<h1 id="raft">Raft</h1>
+  </head>  <body data-spy="scroll" data-target="#affix" data-offset="120">
+    <div id="wrapper">
+      <header>
+        
+        <nav id="autocollapse" class="navbar navbar-inverse ng-scope" role="navigation">
+          <div class="container">
+            <div class="navbar-header">
+              <button type="button" class="navbar-toggle" data-toggle="collapse" data-target="#navbar">
+                <span class="sr-only">Toggle navigation</span>
+                <span class="icon-bar"></span>
+                <span class="icon-bar"></span>
+                <span class="icon-bar"></span>
+              </button>
+              
+              <a class="navbar-brand" href="../../index.html">
+                <img id="logo" class="svg" src="../../doc_logo.png" alt="">
+              </a>
+            </div>
+            <div class="collapse navbar-collapse" id="navbar">
+              <form class="navbar-form navbar-right" role="search" id="search">
+                <div class="form-group">
+                  <input type="text" class="form-control" id="search-query" placeholder="Search" autocomplete="off">
+                </div>
+              </form>
+            </div>
+          </div>
+        </nav>
+        
+        <div class="subnav navbar navbar-default">
+          <div class="container hide-when-search" id="breadcrumb">
+            <ul class="breadcrumb">
+              <li></li>
+            </ul>
+          </div>
+        </div>
+      </header>
+      <div role="main" class="container body-content hide-when-search">
+        
+        <div class="sidenav hide-when-search">
+          <a class="btn toc-toggle collapse" data-toggle="collapse" href="#sidetoggle" aria-expanded="false" aria-controls="sidetoggle">Show / Hide Table of Contents</a>
+          <div class="sidetoggle collapse" id="sidetoggle">
+            <div id="sidetoc"></div>
+          </div>
+        </div>
+        <div class="article row grid-right">
+          <div class="col-md-10">
+            <article class="content wrap" id="_content" data-uid="">
+<h1 id="raft">Raft</h1>
 
 <p>This article describes details of Raft implementation provided by .NEXT library.</p>
 <h1 id="consensus">Consensus</h1>
@@ -104,7 +82,7 @@
 <li><code>RaftCluster.ForceReplicationAsync</code> initiates a new round of heartbeats and waits for reply from majority of nodes</li>
 </ol>
 <p>Elimination of duplicate commands received from clients should be implemented manually because basic framework is not aware about underlying network transport.</p>
-<h1 id="how-to-implement-database">How To Implement Database</h1>
+<h1 id="guide-how-to-implement-database">Guide: How To Implement Database</h1>
 <p>This section contains recommendations about implementation of your own database based on .NEXT Cluster programming model. It can be K/V database or something else.</p>
 <ol>
 <li>Derive from <a href="../../api/DotNext.Net.Cluster.Consensus.Raft.PersistentState.html">PersistentState</a> class to implement core logic related to manipulation with state machine
@@ -128,42 +106,133 @@
 <li>Implement duplicates elimination logic for write requests from clients</li>
 <li>Call <code>ReplayAsync</code> method which is inherited from <code>PersistentState</code> class at application startup. This step is not need if you're using Raft implementation for ASP.NET Core.</li>
 </ol>
-</article>
-          </div>
-          
-          <div class="hidden-sm col-md-2" role="complementary">
-            <div class="sideaffix">
-              <div class="contribution">
-                <ul class="nav">
-                  <li>
-                    <a href="https://github.com/sakno/dotNext/blob/gh-pages/docs/features/cluster/raft.md/#L1" class="contribution-link">Improve this Doc</a>
-                  </li>
-                </ul>
-              </div>
-              <nav class="bs-docs-sidebar hidden-print hidden-xs hidden-sm affix" id="affix">
-              <!-- <p><a class="back-to-top" href="#top">Back to top</a><p> -->
-              </nav>
-            </div>
-          </div>
-        </div>
-      </div>
-      
-      <footer>
-        <div class="grad-bottom"></div>
-        <div class="footer">
-          <div class="container">
-            <span class="pull-right">
-              <a href="#top">Back to top</a>
-            </span>
-            
-            <span>Generated by <strong>DocFX</strong></span>
-          </div>
-        </div>
-      </footer>
-    </div>
-    
-    <script type="text/javascript" src="../../styles/docfx.vendor.js"></script>
-    <script type="text/javascript" src="../../styles/docfx.js"></script>
-    <script type="text/javascript" src="../../styles/main.js"></script>
-  </body>
-</html>
+<h1 id="guide-custom-transport">Guide: Custom Transport</h1>
+<p>Transport-agnostic implementation of Raft is represented by <a href="https://github.com/sakno/dotNext/blob/master/src/cluster/DotNext.Net.Cluster/Net/Cluster/Consensus/Raft/RaftCluster.cs">RaftCluster</a> class. It contains core consensus and replication logic but it's not aware about network-specific details. You can use this class as foundation for your own Raft implementation for particular network protocol. All you need is to implementation protocol-specific communication logic.  This chapter will guide you through all necessary steps.</p>
+<h2 id="existing-implementations">Existing Implementations</h2>
+<p>.NEXT library ships <a href="https://github.com/sakno/dotNext/blob/master/src/cluster/DotNext.AspNetCore.Cluster/Net/Cluster/Consensus/Raft/Http/RaftHttpCluster.cs">RaftHttpCluster</a> as a part of <code>DotNext.AspNetCore.Cluster</code> library and offers HTTP 1.1/HTTP 2 implementations adopted for ASP.NET Core framework. It can be used as starting point to learn about protocol-specific implementation of Raft in addition to this chapter.</p>
+<h2 id="architecture">Architecture</h2>
+<p><code>RaftCluster</code> contains implementation of consensus and replication logic so your focus is network-specific programming. First of all, you need to derive from this class. There are two main extensibility points when network-specific programing needed:</p>
+<ul>
+<li><code>TMember</code> generic parameter which should be replaced with actual type argument by the derived class. Actual type argument should be a class implementing <a href="https://sakno.github.io/dotNext/api/DotNext.Net.Cluster.Consensus.Raft.IRaftClusterMember.html">IRaftClusterMember</a> interface and other generic constraints. This part of implementation contains code necessary for sending Raft-specific messages over the wire.</li>
+<li>Body of derived class itself. This part of implementation contains code necessary for receiving Raft-specific messages over the wire.</li>
+</ul>
+<p>From architecture point of view, these two parts are separated. However, the actual implementation may require a bridge between them.</p>
+<h2 id="cluster-member">Cluster Member</h2>
+<p><a href="https://sakno.github.io/dotNext/api/DotNext.Net.Cluster.Consensus.Raft.IRaftClusterMember.html">IRaftClusterMember</a> declares the methods that are equivalent to Raft-specific message types.</p>
+<p><code>NextIndex</code> property should return a location in memory to the index of the next log entry to be replicated for the current member. It doesn't contain any logic.</p>
+<pre><code class="lang-csharp">using DotNext;
+using DotNext.Net.Cluster.Consensus.Raft;
+
+sealed class ClusterMember : Disposable, IRaftClusterMember
+{
+    private long nextIndex;
+
+    ref long IRaftClusterMember.NextIndex =&gt; ref nextIndex;
+}
+</code></pre>
+<p><code>VoteAsync</code>, <code>AppendEntriesAsync</code>, <code>InstallSnapshotAsync</code> are methods for sending Raft-specific messages over the wire. They are called automatically by core logic encapsulated by <code>RaftCluster</code> class. Implementation of these methods should throw <a href="https://sakno.github.io/dotNext/api/DotNext.Net.Cluster.MemberUnavailableException.html">MemberUnavailableException</a> if any network-related problem occurred.</p>
+<p>The last two methods responsible for serializing log entries to the underlying network connection. <a href="https://sakno.github.io/dotNext/api/DotNext.Net.Cluster.Consensus.Raft.IRaftLogEntry.html">IRaftLogEntry</a> is inherited from <a href="https://sakno.github.io/dotNext/api/DotNext.IO.IDataTransferObject.html">IDataTransferObject</a> which represents abstraction for Data Transfer Object. DTO is an object that can be serialized to or deserialized from binary form. However, serialization/deserialization process and binary layout are fully controlled by DTO itself in contrast to classic .NET serialization. You need to wrap underlying network stream to <a href="https://sakno.github.io/dotNext/api/DotNext.IO.IAsyncBinaryWriter.html">IAsyncBinaryWriter</a> and pass it to <code>IDataTransferObject.WriteAsync</code> method for each log entry. <code>IAsyncBinaryWriter</code> interface has built-in static factory methods for wrapping <a href="https://docs.microsoft.com/en-us/dotnet/api/system.io.stream">streams</a> and <a href="https://docs.microsoft.com/en-us/dotnet/api/system.io.pipelines.pipewriter">pipes</a>. Note that <code>IDataTransferObject.Length</code> may return <strong>null</strong> and you will not be able to identify log record size (in bytes) during serialization. This behavior depends on underlying implementation of Write-Ahead Log. Therefore, you need to provide special logic which allows to write binary data of undefined size to the underlying connection. For instance, default implementation for ASP.NET Core uses multipart content type where log records are separated by special boundary from each other so the knowledge about the size of each record is not needed.</p>
+<p><code>ResignAsync</code> method sends the message to the leader node and receiver should downgrade itself to the regular node. This is service message type not related to Raft but can be useful to force leader election.</p>
+<p>You can use <a href="https://github.com/sakno/dotNext/blob/master/src/cluster/DotNext.AspNetCore.Cluster/Net/Cluster/Consensus/Raft/Http/RaftClusterMember.cs">this</a> code as an example of HTTP-specific implementation.</p>
+<h2 id="derivation-from-raftcluster">Derivation from RaftCluster</h2>
+<p><code>RaftCluster</code> class contains all necessary methods for handling deserialized Raft messages:</p>
+<ul>
+<li><code>ReceiveEntries</code> method allows to handle <em>AppendEntries</em> Raft message type that was sent by another node</li>
+<li><code>ReceiveResign</code> method allows to handle leadership revocation procedure</li>
+<li><code>ReceiveSnapshot</code> method allows to handle <em>InstallSnapshot</em> Raft message type that was sent by another node</li>
+<li><code>ReceiveVote</code> method allows to handle <em>Vote</em> Raft message type that was sent by another node</li>
+</ul>
+<p>The underlying code responsible for listening network requests must restore Raft messages from transport-specific representation and call the necessary handler for particular message type.</p>
+<p>It is recommended to use <strong>partial class</strong> feature of C# language to separate different parts of the derived class. The recommended layout is:</p>
+<ul>
+<li>Main part with <code>StartAsync</code> and <code>StopAsync</code> methods containing initialization logic, configuration and other infrastructure-related aspects. The example is <a href="https://github.com/sakno/dotNext/blob/master/src/cluster/DotNext.AspNetCore.Cluster/Net/Cluster/Consensus/Raft/Http/RaftHttpCluster.cs">here</a></li>
+<li>Raft-related messaging. The example is <a href="https://github.com/sakno/dotNext/blob/master/src/cluster/DotNext.AspNetCore.Cluster/Net/Cluster/Consensus/Raft/Http/RaftHttpCluster.Messaging.cs">here</a></li>
+<li>General-purpose messaging (if you need it)</li>
+</ul>
+<p><code>ReceiveEntries</code> and <code>ReceiveSnapshot</code> expecting access to the log entries deserialized from the underlying transport. This is where <code>IDataTransformObject</code> concept comes again. <code>GetObjectData</code> method of this interface responsible for deserialization of DTO payload. Transport-specific implementation of <code>IRaftLogEntry</code> should be present on the receiver side. Everything you need is just wrap section of underlying stream into instance of <a href="https://sakno.github.io/dotNext/api/DotNext.IO.IAsyncBinaryReader.html">IAsyncBinaryReader</a> and pass the reader to <a href="https://sakno.github.io/dotNext/api/DotNext.IO.IDataTransferObject.IDecoder-1.html">Decoder</a> that comes through the parameter of <code>GetObjectData</code> method. The example is <a href="https://github.com/sakno/dotNext/blob/master/src/cluster/DotNext.AspNetCore.Cluster/Net/Cluster/Consensus/Raft/Http/AppendEntriesMessage.cs">here</a>. <code>IAsyncBinaryReader</code> has static factory methods for wrapping <a href="https://docs.microsoft.com/en-us/dotnet/api/system.io.stream">streams</a> and <a href="https://docs.microsoft.com/en-us/dotnet/api/system.io.pipelines.pipereader">pipes</a>.</p>
+<p>Another important extensibility points are <code>StartAsync</code> and <code>StopAsync</code> virtual methods. They are responsible for lifecycle management of <code>RaftCluster</code> instance. You can override them for the following reasons:</p>
+<ul>
+<li>Opening and closing sockets</li>
+<li>Sending announcement to other nodes</li>
+<li>Detection of local cluster member</li>
+<li>Initialization of a list of cluster members</li>
+<li>Enforcement of configuration</li>
+</ul>
+<h2 id="inputoutput">Input/Output</h2>
+<p>Low-level code related to network communication requires a choice of I/O core framework. There are two standard approaches:</p>
+<ul>
+<li><a href="https://docs.microsoft.com/en-us/dotnet/api/system.io.stream">Streams</a></li>
+<li><a href="https://docs.microsoft.com/en-us/dotnet/api/system.io.pipelines.pipe">Pipes</a></li>
+</ul>
+<p>Pipe is more preferred way because of its asynchronous nature and shared memory buffer between consumer and producer. As a result, it gives you a small memory footprint during intense I/O operations. Read <a href="https://docs.microsoft.com/en-us/dotnet/standard/io/pipelines">this</a> article to learn more.</p>
+<p>.NEXT has broad support of I/O pipelines:</p>
+<ul>
+<li><code>IAsyncBinaryReader.Create</code> static factory method can wrap <a href="https://docs.microsoft.com/en-us/dotnet/api/system.io.pipelines.pipereader">PipeReader</a> to enable high-level decoding operations</li>
+<li><code>IAsyncBinaryWriter.Create</code> static factory method can wrap <a href="https://docs.microsoft.com/en-us/dotnet/api/system.io.pipelines.pipewriter">PipeWriter</a> to enable high-level encoding operations</li>
+<li>Various <a href="../core/io.html">I/O enhancements</a> aimed to simplify programming using pipes</li>
+</ul>
+<h2 id="networking">Networking</h2>
+<p>The most important configuration of Raft cluster member is election timeout. Your transport-specific implementation should align socket timeouts correctly with it. For instance, connection timeout should not be greater than lower election timeout. Otherwise, you will have unstable cluster with frequent re-elections.</p>
+<p>Another important aspect is a deduplication of Raft messages which is normal situation for TCP protocol. <em>Vote</em> and <em>InstallSnapshot</em> are idempotent messages and can be handled twice by receiver. However, <em>AppendEntries</em> is not.</p>
+<h2 id="hosting-model">Hosting Model</h2>
+<p>The shape of your API for transport-specific Raft implementation depends on how the potential users will host it. There are few possible situations:</p>
+<ul>
+<li>Using Dependency Injection container:
+<ul>
+<li>Generic application host from <a href="https://docs.microsoft.com/en-us/dotnet/api/microsoft.extensions.hosting">Microsoft.Extensions.Hosting</a></li>
+<li>Web host from ASP.NET Core</li>
+<li>Another Dependency Injection container</li>
+</ul>
+</li>
+<li>Standalone application without DI container</li>
+</ul>
+<p>In case of DI container from Microsoft you need to implement <a href="https://docs.microsoft.com/en-us/dotnet/api/microsoft.extensions.hosting.ihostedservice">IHostedService</a> in your derived class. The signatures of <code>StartAsync</code> and <code>StopAsync</code> methods from <code>RaftCluster</code> class are fully compatible with this interface so you don't need implement interface methods manually. As a result, you will have automatic lifecycle management and configuration infrastructure at low cost. The instance of your class which is derived from <code>RaftCluster</code> should be registered as singleton service. All its interfaces should be registered separately. The example is <a href="https://github.com/sakno/dotNext/blob/master/src/cluster/DotNext.AspNetCore.Cluster/Net/Cluster/Consensus/Raft/Http/RaftHttpConfigurator.cs">here</a>.</p>
+<p>Different DI container requires correct adoption of your implementation.</p>
+<p>If support of DI container is not a concern for you then appropriate configuration API and lifecycle management should be provided to the potential users.</p>
+<p>The configuration of cluster member is represented by <a href="https://sakno.github.io/dotNext/api/DotNext.Net.Cluster.Consensus.Raft.IClusterMemberConfiguration.html">IClusterMemberConfiguration</a> interface. Your configuration model should be based on this interface because it should be passed to the constructor of <code>RaftCluster</code> class. Concrete implementation of configuration model depends on the hosting model.</p>
+<h2 id="optional-features">Optional Features</h2>
+<p>By default, <code>RaftCluster</code> implements only <a href="https://sakno.github.io/dotNext/api/DotNext.Net.Cluster.Replication.IReplicationCluster-1">IReplicationCluster</a> interface. It means that transport-agnostic implementation supports basic cluster features such as leader election and replication. Cluster programming model in .NEXT offers optional cluster features:</p>
+<ul>
+<li>General-purpose messaging between members</li>
+<li>Dynamic addition/removal of members without restarting the whole cluster</li>
+</ul>
+<p>If you want to support these features then appropriate interfaces must be implemented in your code. Learn more about these interfaces <a href="index.html">here</a>.</p>
+</article>
+          </div>
+          
+          <div class="hidden-sm col-md-2" role="complementary">
+            <div class="sideaffix">
+              <div class="contribution">
+                <ul class="nav">
+                  <li>
+                    <a href="https://github.com/sakno/DotNext/blob/gh-pages/docs/features/cluster/raft.md/#L1" class="contribution-link">Improve this Doc</a>
+                  </li>
+                </ul>
+              </div>
+              <nav class="bs-docs-sidebar hidden-print hidden-xs hidden-sm affix" id="affix">
+              <!-- <p><a class="back-to-top" href="#top">Back to top</a><p> -->
+              </nav>
+            </div>
+          </div>
+        </div>
+      </div>
+      
+      <footer>
+        <div class="grad-bottom"></div>
+        <div class="footer">
+          <div class="container">
+            <span class="pull-right">
+              <a href="#top">Back to top</a>
+            </span>
+            
+            <span>Generated by <strong>DocFX</strong></span>
+          </div>
+        </div>
+      </footer>
+    </div>
+    
+    <script type="text/javascript" src="../../styles/docfx.vendor.js"></script>
+    <script type="text/javascript" src="../../styles/docfx.js"></script>
+    <script type="text/javascript" src="../../styles/main.js"></script>
+  </body>
+</html>
﻿using System;
using System.Diagnostics.CodeAnalysis;
using System.Runtime.CompilerServices;
using System.Runtime.ExceptionServices;

namespace DotNext.Runtime.CompilerServices
{
    /// <summary>
    /// This interface here for design purposes only
    /// to ensure that state machine class is written correctly.
    /// </summary>
    /// <typeparam name="TState">Type of internal state.</typeparam>
    internal interface IAsyncStateMachine<out TState> : IAsyncStateMachine
    {
        /// <summary>
        /// Represents final state identifier of async state machine.
        /// </summary>
        internal const uint FinalState = 0U;

        TState State { get; }

        uint StateId { get; }

        bool MoveNext<TAwaiter>(ref TAwaiter awaiter, uint stateId)
            where TAwaiter : INotifyCompletion;

        void Rethrow();

        bool HasNoException { get; }

        void EnterGuardedCode(uint newState);
<<<<<<< HEAD

        void ExitGuardedCode(uint previousState, bool suspendException);

=======

        void ExitGuardedCode(uint previousState, bool suspendException);

>>>>>>> 8c43a6dc
        bool TryRecover<TException>([NotNullWhen(true)] out TException? exception)
            where TException : Exception;
    }

    /// <summary>
    /// Represents body of async method in the form of state machine transitions.
    /// </summary>
    /// <typeparam name="TState">The type of async method state.</typeparam>
    /// <typeparam name="TMachine">The implementation of async state machine.</typeparam>
    /// <param name="stateMachine">Asyncronous state machine.</param>
    internal delegate void Transition<out TState, TMachine>(ref TMachine stateMachine)
        where TMachine : struct, IAsyncStateMachine<TState>;
}<|MERGE_RESOLUTION|>--- conflicted
+++ resolved
@@ -29,15 +29,9 @@
         bool HasNoException { get; }
 
         void EnterGuardedCode(uint newState);
-<<<<<<< HEAD
 
         void ExitGuardedCode(uint previousState, bool suspendException);
 
-=======
-
-        void ExitGuardedCode(uint previousState, bool suspendException);
-
->>>>>>> 8c43a6dc
         bool TryRecover<TException>([NotNullWhen(true)] out TException? exception)
             where TException : Exception;
     }

﻿<!DOCTYPE html>
<!--[if IE]><![endif]-->
<html>
  
  <head>
    <meta charset="utf-8">
    <meta http-equiv="X-UA-Compatible" content="IE=edge,chrome=1">
    <title>Class ConsensusOnlyState
   | .NEXT </title>
    <meta name="viewport" content="width=device-width">
    <meta name="title" content="Class ConsensusOnlyState
<<<<<<< HEAD
   | .NEXT ">
    <meta name="generator" content="docfx 2.50.0.0">
    
    <link rel="shortcut icon" href="../fav.ico">
    <link rel="stylesheet" href="../styles/docfx.vendor.css">
    <link rel="stylesheet" href="../styles/docfx.css">
    <link rel="stylesheet" href="../styles/main.css">
    <link href="https://fonts.googleapis.com/css?family=Open+Sans" rel="stylesheet">
    <meta property="docfx:navrel" content="../toc.html">
    <meta property="docfx:tocrel" content="toc.html">
    
    
    
=======
   | .NEXT ">
    <meta name="generator" content="docfx 2.49.0.0">
    
    <link rel="shortcut icon" href="../fav.ico">
    <link rel="stylesheet" href="../styles/docfx.vendor.css">
    <link rel="stylesheet" href="../styles/docfx.css">
    <link rel="stylesheet" href="../styles/main.css">
    <link href="https://fonts.googleapis.com/css?family=Open+Sans" rel="stylesheet">
    <meta property="docfx:navrel" content="../toc.html">
    <meta property="docfx:tocrel" content="toc.html">
    
    
    
>>>>>>> ceac8404
  </head>  <body data-spy="scroll" data-target="#affix" data-offset="120">
    <div id="wrapper">
      <header>
        
        <nav id="autocollapse" class="navbar navbar-inverse ng-scope" role="navigation">
          <div class="container">
            <div class="navbar-header">
              <button type="button" class="navbar-toggle" data-toggle="collapse" data-target="#navbar">
                <span class="sr-only">Toggle navigation</span>
                <span class="icon-bar"></span>
                <span class="icon-bar"></span>
                <span class="icon-bar"></span>
              </button>
              
              <a class="navbar-brand" href="../index.html">
                <img id="logo" class="svg" src="../doc_logo.png" alt="">
              </a>
            </div>
            <div class="collapse navbar-collapse" id="navbar">
              <form class="navbar-form navbar-right" role="search" id="search">
                <div class="form-group">
                  <input type="text" class="form-control" id="search-query" placeholder="Search" autocomplete="off">
                </div>
              </form>
            </div>
          </div>
        </nav>
        
        <div class="subnav navbar navbar-default">
          <div class="container hide-when-search" id="breadcrumb">
            <ul class="breadcrumb">
              <li></li>
            </ul>
          </div>
        </div>
      </header>
      <div role="main" class="container body-content hide-when-search">
        
        <div class="sidenav hide-when-search">
          <a class="btn toc-toggle collapse" data-toggle="collapse" href="#sidetoggle" aria-expanded="false" aria-controls="sidetoggle">Show / Hide Table of Contents</a>
          <div class="sidetoggle collapse" id="sidetoggle">
            <div id="sidetoc"></div>
          </div>
        </div>
        <div class="article row grid-right">
          <div class="col-md-10">
            <article class="content wrap" id="_content" data-uid="DotNext.Net.Cluster.Consensus.Raft.ConsensusOnlyState">
  
  
  <h1 id="DotNext_Net_Cluster_Consensus_Raft_ConsensusOnlyState" data-uid="DotNext.Net.Cluster.Consensus.Raft.ConsensusOnlyState" class="text-break">Class ConsensusOnlyState
  </h1>
  <div class="markdown level0 summary"><p>Represents lightweight Raft node state that is suitable for distributed consensus only.</p>
</div>
  <div class="markdown level0 conceptual"></div>
  <div class="inheritance">
    <h5>Inheritance</h5>
    <div class="level0"><a class="xref" href="https://docs.microsoft.com/dotnet/api/system.object">Object</a></div>
    <div class="level1"><a class="xref" href="DotNext.Disposable.html">Disposable</a></div>
    <div class="level2"><span class="xref">ConsensusOnlyState</span></div>
  </div>
  <div classs="implements">
    <h5>Implements</h5>
    <div><a class="xref" href="https://docs.microsoft.com/dotnet/api/system.idisposable">IDisposable</a></div>
    <div><a class="xref" href="DotNext.Net.Cluster.Consensus.Raft.IPersistentState.html">IPersistentState</a></div>
    <div><span class="xref">IO.Log.IAuditTrail</span>&lt;<a class="xref" href="DotNext.Net.Cluster.Consensus.Raft.IRaftLogEntry.html">IRaftLogEntry</a>&gt;</div>
  </div>
  <div class="inheritedMembers">
    <h5>Inherited Members</h5>
    <div>
      <a class="xref" href="DotNext.Disposable.html#DotNext_Disposable_IsDisposed">Disposable.IsDisposed</a>
    </div>
    <div>
      <a class="xref" href="DotNext.Disposable.html#DotNext_Disposable_ThrowIfDisposed">Disposable.ThrowIfDisposed()</a>
    </div>
    <div>
      <a class="xref" href="DotNext.Disposable.html#DotNext_Disposable_Dispose">Disposable.Dispose()</a>
    </div>
    <div>
      <a class="xref" href="DotNext.Disposable.html#DotNext_Disposable_QueueDispose_System_IDisposable_">Disposable.QueueDispose(IDisposable)</a>
    </div>
    <div>
      <a class="xref" href="DotNext.Disposable.html#DotNext_Disposable_Dispose_System_Collections_Generic_IEnumerable_System_IDisposable__">Disposable.Dispose(IEnumerable&lt;IDisposable&gt;)</a>
    </div>
    <div>
      <a class="xref" href="DotNext.Disposable.html#DotNext_Disposable_DisposeAsync_System_Collections_Generic_IEnumerable_System_IAsyncDisposable__">Disposable.DisposeAsync(IEnumerable&lt;IAsyncDisposable&gt;)</a>
    </div>
    <div>
      <a class="xref" href="DotNext.Disposable.html#DotNext_Disposable_Dispose_System_IDisposable___">Disposable.Dispose(IDisposable[])</a>
    </div>
    <div>
      <a class="xref" href="DotNext.Disposable.html#DotNext_Disposable_DisposeAsync_System_IAsyncDisposable___">Disposable.DisposeAsync(IAsyncDisposable[])</a>
    </div>
    <div>
      <a class="xref" href="https://docs.microsoft.com/dotnet/api/system.object.equals#System_Object_Equals_System_Object_">Object.Equals(Object)</a>
    </div>
    <div>
      <a class="xref" href="https://docs.microsoft.com/dotnet/api/system.object.equals#System_Object_Equals_System_Object_System_Object_">Object.Equals(Object, Object)</a>
    </div>
    <div>
      <a class="xref" href="https://docs.microsoft.com/dotnet/api/system.object.gethashcode#System_Object_GetHashCode">Object.GetHashCode()</a>
    </div>
    <div>
      <a class="xref" href="https://docs.microsoft.com/dotnet/api/system.object.gettype#System_Object_GetType">Object.GetType()</a>
    </div>
    <div>
      <a class="xref" href="https://docs.microsoft.com/dotnet/api/system.object.memberwiseclone#System_Object_MemberwiseClone">Object.MemberwiseClone()</a>
    </div>
    <div>
      <a class="xref" href="https://docs.microsoft.com/dotnet/api/system.object.referenceequals#System_Object_ReferenceEquals_System_Object_System_Object_">Object.ReferenceEquals(Object, Object)</a>
    </div>
    <div>
      <a class="xref" href="https://docs.microsoft.com/dotnet/api/system.object.tostring#System_Object_ToString">Object.ToString()</a>
    </div>
  </div>
  <h6><strong>Namespace</strong>: <a class="xref" href="DotNext.Net.Cluster.Consensus.Raft.html">DotNext.Net.Cluster.Consensus.Raft</a></h6>
  <h6><strong>Assembly</strong>: DotNext.Net.Cluster.dll</h6>
  <h5 id="DotNext_Net_Cluster_Consensus_Raft_ConsensusOnlyState_syntax">Syntax</h5>
  <div class="codewrapper">
    <pre><code class="lang-csharp hljs">public sealed class ConsensusOnlyState : Disposable, IDisposable, IPersistentState, IO.Log.IAuditTrail&lt;IRaftLogEntry&gt;</code></pre>
  </div>
  <h5 id="DotNext_Net_Cluster_Consensus_Raft_ConsensusOnlyState_remarks"><strong>Remarks</strong></h5>
  <div class="markdown level0 remarks"><p>The actual state doesn't persist on disk and exists only in memory. Moreover, this implementation
cannot append non-empty log entries.</p>
</div>
  <h3 id="methods">Methods
  </h3>
  <span class="small pull-right mobile-hide">
    <span class="divider">|</span>
    <a href="https://github.com/sakno/dotNext/new/gh-pages/apiSpec/new?filename=DotNext_Net_Cluster_Consensus_Raft_ConsensusOnlyState_Dispose_System_Boolean_.md&amp;value=---%0Auid%3A%20DotNext.Net.Cluster.Consensus.Raft.ConsensusOnlyState.Dispose(System.Boolean)%0Asummary%3A%20'*You%20can%20override%20summary%20for%20the%20API%20here%20using%20*MARKDOWN*%20syntax'%0A---%0A%0A*Please%20type%20below%20more%20information%20about%20this%20API%3A*%0A%0A">Improve this Doc</a>
  </span>
  <span class="small pull-right mobile-hide">
    <a href="https://github.com/sakno/dotNext/blob/gh-pages/src/cluster/DotNext.Net.Cluster/Net/Cluster/Consensus/Raft/ConsensusOnlyState.cs/#L277">View Source</a>
  </span>
  <a id="DotNext_Net_Cluster_Consensus_Raft_ConsensusOnlyState_Dispose_" data-uid="DotNext.Net.Cluster.Consensus.Raft.ConsensusOnlyState.Dispose*"></a>
  <h4 id="DotNext_Net_Cluster_Consensus_Raft_ConsensusOnlyState_Dispose_System_Boolean_" data-uid="DotNext.Net.Cluster.Consensus.Raft.ConsensusOnlyState.Dispose(System.Boolean)">Dispose(Boolean)</h4>
  <div class="markdown level1 summary"><p>Releases all resources associated with this audit trail.</p>
</div>
  <div class="markdown level1 conceptual"></div>
  <h5 class="decalaration">Declaration</h5>
  <div class="codewrapper">
    <pre><code class="lang-csharp hljs">protected override void Dispose(bool disposing)</code></pre>
  </div>
  <h5 class="parameters">Parameters</h5>
  <table class="table table-bordered table-striped table-condensed">
    <thead>
      <tr>
        <th>Type</th>
        <th>Name</th>
        <th>Description</th>
      </tr>
    </thead>
    <tbody>
      <tr>
        <td><a class="xref" href="https://docs.microsoft.com/dotnet/api/system.boolean">Boolean</a></td>
        <td><span class="parametername">disposing</span></td>
        <td><p>Indicates whether the <a class="xref" href="DotNext.Net.Cluster.Consensus.Raft.ConsensusOnlyState.html#DotNext_Net_Cluster_Consensus_Raft_ConsensusOnlyState_Dispose_System_Boolean_">Dispose(Boolean)</a> has been called directly or from finalizer.</p>
</td>
      </tr>
    </tbody>
  </table>
  <h5 class="overrides">Overrides</h5>
  <div><a class="xref" href="DotNext.Disposable.html#DotNext_Disposable_Dispose_System_Boolean_">Disposable.Dispose(Boolean)</a></div>
  <span class="small pull-right mobile-hide">
    <span class="divider">|</span>
    <a href="https://github.com/sakno/dotNext/new/gh-pages/apiSpec/new?filename=DotNext_Net_Cluster_Consensus_Raft_ConsensusOnlyState_GetLastIndex_System_Boolean_.md&amp;value=---%0Auid%3A%20DotNext.Net.Cluster.Consensus.Raft.ConsensusOnlyState.GetLastIndex(System.Boolean)%0Asummary%3A%20'*You%20can%20override%20summary%20for%20the%20API%20here%20using%20*MARKDOWN*%20syntax'%0A---%0A%0A*Please%20type%20below%20more%20information%20about%20this%20API%3A*%0A%0A">Improve this Doc</a>
  </span>
  <span class="small pull-right mobile-hide">
    <a href="https://github.com/sakno/dotNext/blob/gh-pages/src/cluster/DotNext.Net.Cluster/Net/Cluster/Consensus/Raft/ConsensusOnlyState.cs/#L207">View Source</a>
  </span>
  <a id="DotNext_Net_Cluster_Consensus_Raft_ConsensusOnlyState_GetLastIndex_" data-uid="DotNext.Net.Cluster.Consensus.Raft.ConsensusOnlyState.GetLastIndex*"></a>
  <h4 id="DotNext_Net_Cluster_Consensus_Raft_ConsensusOnlyState_GetLastIndex_System_Boolean_" data-uid="DotNext.Net.Cluster.Consensus.Raft.ConsensusOnlyState.GetLastIndex(System.Boolean)">GetLastIndex(Boolean)</h4>
  <div class="markdown level1 summary"><p>Gets index of the committed or last log entry.</p>
</div>
  <div class="markdown level1 conceptual"></div>
  <h5 class="decalaration">Declaration</h5>
  <div class="codewrapper">
    <pre><code class="lang-csharp hljs">public long GetLastIndex(bool committed)</code></pre>
  </div>
  <h5 class="parameters">Parameters</h5>
  <table class="table table-bordered table-striped table-condensed">
    <thead>
      <tr>
        <th>Type</th>
        <th>Name</th>
        <th>Description</th>
      </tr>
    </thead>
    <tbody>
      <tr>
        <td><a class="xref" href="https://docs.microsoft.com/dotnet/api/system.boolean">Boolean</a></td>
        <td><span class="parametername">committed</span></td>
        <td><p><span class="xref">true</span> to get the index of highest log entry known to be committed; <span class="xref">false</span> to get the index of the last log entry.</p>
</td>
      </tr>
    </tbody>
  </table>
  <h5 class="returns">Returns</h5>
  <table class="table table-bordered table-striped table-condensed">
    <thead>
      <tr>
        <th>Type</th>
        <th>Description</th>
      </tr>
    </thead>
    <tbody>
      <tr>
        <td><a class="xref" href="https://docs.microsoft.com/dotnet/api/system.int64">Int64</a></td>
        <td><p>The index of the log entry.</p>
</td>
      </tr>
    </tbody>
  </table>
  <h3 id="eii">Explicit Interface Implementations
  </h3>
  <span class="small pull-right mobile-hide">
    <span class="divider">|</span>
    <a href="https://github.com/sakno/dotNext/new/gh-pages/apiSpec/new?filename=DotNext_Net_Cluster_Consensus_Raft_ConsensusOnlyState_DotNext_Net_Cluster_Consensus_Raft_IPersistentState_EnsureConsistencyAsync_System_TimeSpan_System_Threading_CancellationToken_.md&amp;value=---%0Auid%3A%20DotNext.Net.Cluster.Consensus.Raft.ConsensusOnlyState.DotNext%23Net%23Cluster%23Consensus%23Raft%23IPersistentState%23EnsureConsistencyAsync(System.TimeSpan%2CSystem.Threading.CancellationToken)%0Asummary%3A%20'*You%20can%20override%20summary%20for%20the%20API%20here%20using%20*MARKDOWN*%20syntax'%0A---%0A%0A*Please%20type%20below%20more%20information%20about%20this%20API%3A*%0A%0A">Improve this Doc</a>
  </span>
  <span class="small pull-right mobile-hide">
    <a href="https://github.com/sakno/dotNext/blob/gh-pages/src/cluster/DotNext.Net.Cluster/Net/Cluster/Consensus/Raft/ConsensusOnlyState.cs/#L270">View Source</a>
  </span>
  <a id="DotNext_Net_Cluster_Consensus_Raft_ConsensusOnlyState_DotNext_Net_Cluster_Consensus_Raft_IPersistentState_EnsureConsistencyAsync_" data-uid="DotNext.Net.Cluster.Consensus.Raft.ConsensusOnlyState.DotNext#Net#Cluster#Consensus#Raft#IPersistentState#EnsureConsistencyAsync*"></a>
  <h4 id="DotNext_Net_Cluster_Consensus_Raft_ConsensusOnlyState_DotNext_Net_Cluster_Consensus_Raft_IPersistentState_EnsureConsistencyAsync_System_TimeSpan_System_Threading_CancellationToken_" data-uid="DotNext.Net.Cluster.Consensus.Raft.ConsensusOnlyState.DotNext#Net#Cluster#Consensus#Raft#IPersistentState#EnsureConsistencyAsync(System.TimeSpan,System.Threading.CancellationToken)">IPersistentState.EnsureConsistencyAsync(TimeSpan, CancellationToken)</h4>
  <div class="markdown level1 summary"></div>
  <div class="markdown level1 conceptual"></div>
  <h5 class="decalaration">Declaration</h5>
  <div class="codewrapper">
    <pre><code class="lang-csharp hljs">Task IPersistentState.EnsureConsistencyAsync(TimeSpan timeout, CancellationToken token)</code></pre>
  </div>
  <h5 class="parameters">Parameters</h5>
  <table class="table table-bordered table-striped table-condensed">
    <thead>
      <tr>
        <th>Type</th>
        <th>Name</th>
        <th>Description</th>
      </tr>
    </thead>
    <tbody>
      <tr>
        <td><a class="xref" href="https://docs.microsoft.com/dotnet/api/system.timespan">TimeSpan</a></td>
        <td><span class="parametername">timeout</span></td>
        <td></td>
      </tr>
      <tr>
        <td><a class="xref" href="https://docs.microsoft.com/dotnet/api/system.threading.cancellationtoken">CancellationToken</a></td>
        <td><span class="parametername">token</span></td>
        <td></td>
      </tr>
    </tbody>
  </table>
  <h5 class="returns">Returns</h5>
  <table class="table table-bordered table-striped table-condensed">
    <thead>
      <tr>
        <th>Type</th>
        <th>Description</th>
      </tr>
    </thead>
    <tbody>
      <tr>
        <td><a class="xref" href="https://docs.microsoft.com/dotnet/api/system.threading.tasks.task">Task</a></td>
        <td></td>
      </tr>
    </tbody>
  </table>
  <span class="small pull-right mobile-hide">
    <span class="divider">|</span>
    <a href="https://github.com/sakno/dotNext/new/gh-pages/apiSpec/new?filename=DotNext_Net_Cluster_Consensus_Raft_ConsensusOnlyState_DotNext_Net_Cluster_Consensus_Raft_IPersistentState_IncrementTermAsync.md&amp;value=---%0Auid%3A%20DotNext.Net.Cluster.Consensus.Raft.ConsensusOnlyState.DotNext%23Net%23Cluster%23Consensus%23Raft%23IPersistentState%23IncrementTermAsync%0Asummary%3A%20'*You%20can%20override%20summary%20for%20the%20API%20here%20using%20*MARKDOWN*%20syntax'%0A---%0A%0A*Please%20type%20below%20more%20information%20about%20this%20API%3A*%0A%0A">Improve this Doc</a>
  </span>
  <span class="small pull-right mobile-hide">
    <a href="https://github.com/sakno/dotNext/blob/gh-pages/src/cluster/DotNext.Net.Cluster/Net/Cluster/Consensus/Raft/ConsensusOnlyState.cs/#L210">View Source</a>
  </span>
  <a id="DotNext_Net_Cluster_Consensus_Raft_ConsensusOnlyState_DotNext_Net_Cluster_Consensus_Raft_IPersistentState_IncrementTermAsync_" data-uid="DotNext.Net.Cluster.Consensus.Raft.ConsensusOnlyState.DotNext#Net#Cluster#Consensus#Raft#IPersistentState#IncrementTermAsync*"></a>
  <h4 id="DotNext_Net_Cluster_Consensus_Raft_ConsensusOnlyState_DotNext_Net_Cluster_Consensus_Raft_IPersistentState_IncrementTermAsync" data-uid="DotNext.Net.Cluster.Consensus.Raft.ConsensusOnlyState.DotNext#Net#Cluster#Consensus#Raft#IPersistentState#IncrementTermAsync">IPersistentState.IncrementTermAsync()</h4>
  <div class="markdown level1 summary"></div>
  <div class="markdown level1 conceptual"></div>
  <h5 class="decalaration">Declaration</h5>
  <div class="codewrapper">
    <pre><code class="lang-csharp hljs">ValueTask&lt;long&gt; IPersistentState.IncrementTermAsync()</code></pre>
  </div>
  <h5 class="returns">Returns</h5>
  <table class="table table-bordered table-striped table-condensed">
    <thead>
      <tr>
        <th>Type</th>
        <th>Description</th>
      </tr>
    </thead>
    <tbody>
      <tr>
        <td><a class="xref" href="https://docs.microsoft.com/dotnet/api/system.threading.tasks.valuetask-1">ValueTask</a>&lt;<a class="xref" href="https://docs.microsoft.com/dotnet/api/system.int64">Int64</a>&gt;</td>
        <td></td>
      </tr>
    </tbody>
  </table>
  <span class="small pull-right mobile-hide">
    <span class="divider">|</span>
    <a href="https://github.com/sakno/dotNext/new/gh-pages/apiSpec/new?filename=DotNext_Net_Cluster_Consensus_Raft_ConsensusOnlyState_DotNext_Net_Cluster_Consensus_Raft_IPersistentState_IsVotedFor_DotNext_Net_Cluster_Consensus_Raft_IRaftClusterMember_.md&amp;value=---%0Auid%3A%20DotNext.Net.Cluster.Consensus.Raft.ConsensusOnlyState.DotNext%23Net%23Cluster%23Consensus%23Raft%23IPersistentState%23IsVotedFor(DotNext.Net.Cluster.Consensus.Raft.IRaftClusterMember)%0Asummary%3A%20'*You%20can%20override%20summary%20for%20the%20API%20here%20using%20*MARKDOWN*%20syntax'%0A---%0A%0A*Please%20type%20below%20more%20information%20about%20this%20API%3A*%0A%0A">Improve this Doc</a>
  </span>
  <span class="small pull-right mobile-hide">
    <a href="https://github.com/sakno/dotNext/blob/gh-pages/src/cluster/DotNext.Net.Cluster/Net/Cluster/Consensus/Raft/ConsensusOnlyState.cs/#L215">View Source</a>
  </span>
  <a id="DotNext_Net_Cluster_Consensus_Raft_ConsensusOnlyState_DotNext_Net_Cluster_Consensus_Raft_IPersistentState_IsVotedFor_" data-uid="DotNext.Net.Cluster.Consensus.Raft.ConsensusOnlyState.DotNext#Net#Cluster#Consensus#Raft#IPersistentState#IsVotedFor*"></a>
  <h4 id="DotNext_Net_Cluster_Consensus_Raft_ConsensusOnlyState_DotNext_Net_Cluster_Consensus_Raft_IPersistentState_IsVotedFor_DotNext_Net_Cluster_Consensus_Raft_IRaftClusterMember_" data-uid="DotNext.Net.Cluster.Consensus.Raft.ConsensusOnlyState.DotNext#Net#Cluster#Consensus#Raft#IPersistentState#IsVotedFor(DotNext.Net.Cluster.Consensus.Raft.IRaftClusterMember)">IPersistentState.IsVotedFor(IRaftClusterMember)</h4>
  <div class="markdown level1 summary"></div>
  <div class="markdown level1 conceptual"></div>
  <h5 class="decalaration">Declaration</h5>
  <div class="codewrapper">
    <pre><code class="lang-csharp hljs">bool IPersistentState.IsVotedFor(IRaftClusterMember member)</code></pre>
  </div>
  <h5 class="parameters">Parameters</h5>
  <table class="table table-bordered table-striped table-condensed">
    <thead>
      <tr>
        <th>Type</th>
        <th>Name</th>
        <th>Description</th>
      </tr>
    </thead>
    <tbody>
      <tr>
        <td><a class="xref" href="DotNext.Net.Cluster.Consensus.Raft.IRaftClusterMember.html">IRaftClusterMember</a></td>
        <td><span class="parametername">member</span></td>
        <td></td>
      </tr>
    </tbody>
  </table>
  <h5 class="returns">Returns</h5>
  <table class="table table-bordered table-striped table-condensed">
    <thead>
      <tr>
        <th>Type</th>
        <th>Description</th>
      </tr>
    </thead>
    <tbody>
      <tr>
        <td><a class="xref" href="https://docs.microsoft.com/dotnet/api/system.boolean">Boolean</a></td>
        <td></td>
      </tr>
    </tbody>
  </table>
  <span class="small pull-right mobile-hide">
    <span class="divider">|</span>
    <a href="https://github.com/sakno/dotNext/new/gh-pages/apiSpec/new?filename=DotNext_Net_Cluster_Consensus_Raft_ConsensusOnlyState_DotNext_Net_Cluster_Consensus_Raft_IPersistentState_Term.md&amp;value=---%0Auid%3A%20DotNext.Net.Cluster.Consensus.Raft.ConsensusOnlyState.DotNext%23Net%23Cluster%23Consensus%23Raft%23IPersistentState%23Term%0Asummary%3A%20'*You%20can%20override%20summary%20for%20the%20API%20here%20using%20*MARKDOWN*%20syntax'%0A---%0A%0A*Please%20type%20below%20more%20information%20about%20this%20API%3A*%0A%0A">Improve this Doc</a>
  </span>
  <span class="small pull-right mobile-hide">
    <a href="https://github.com/sakno/dotNext/blob/gh-pages/src/cluster/DotNext.Net.Cluster/Net/Cluster/Consensus/Raft/ConsensusOnlyState.cs/#L73">View Source</a>
  </span>
  <a id="DotNext_Net_Cluster_Consensus_Raft_ConsensusOnlyState_DotNext_Net_Cluster_Consensus_Raft_IPersistentState_Term_" data-uid="DotNext.Net.Cluster.Consensus.Raft.ConsensusOnlyState.DotNext#Net#Cluster#Consensus#Raft#IPersistentState#Term*"></a>
  <h4 id="DotNext_Net_Cluster_Consensus_Raft_ConsensusOnlyState_DotNext_Net_Cluster_Consensus_Raft_IPersistentState_Term" data-uid="DotNext.Net.Cluster.Consensus.Raft.ConsensusOnlyState.DotNext#Net#Cluster#Consensus#Raft#IPersistentState#Term">IPersistentState.Term</h4>
  <div class="markdown level1 summary"></div>
  <div class="markdown level1 conceptual"></div>
  <h5 class="decalaration">Declaration</h5>
  <div class="codewrapper">
    <pre><code class="lang-csharp hljs">long IPersistentState.Term { get; }</code></pre>
  </div>
  <h5 class="returns">Returns</h5>
  <table class="table table-bordered table-striped table-condensed">
    <thead>
      <tr>
        <th>Type</th>
        <th>Description</th>
      </tr>
    </thead>
    <tbody>
      <tr>
        <td><a class="xref" href="https://docs.microsoft.com/dotnet/api/system.int64">Int64</a></td>
        <td></td>
      </tr>
    </tbody>
  </table>
  <span class="small pull-right mobile-hide">
    <span class="divider">|</span>
    <a href="https://github.com/sakno/dotNext/new/gh-pages/apiSpec/new?filename=DotNext_Net_Cluster_Consensus_Raft_ConsensusOnlyState_DotNext_Net_Cluster_Consensus_Raft_IPersistentState_UpdateTermAsync_System_Int64_.md&amp;value=---%0Auid%3A%20DotNext.Net.Cluster.Consensus.Raft.ConsensusOnlyState.DotNext%23Net%23Cluster%23Consensus%23Raft%23IPersistentState%23UpdateTermAsync(System.Int64)%0Asummary%3A%20'*You%20can%20override%20summary%20for%20the%20API%20here%20using%20*MARKDOWN*%20syntax'%0A---%0A%0A*Please%20type%20below%20more%20information%20about%20this%20API%3A*%0A%0A">Improve this Doc</a>
  </span>
  <span class="small pull-right mobile-hide">
    <a href="https://github.com/sakno/dotNext/blob/gh-pages/src/cluster/DotNext.Net.Cluster/Net/Cluster/Consensus/Raft/ConsensusOnlyState.cs/#L249">View Source</a>
  </span>
  <a id="DotNext_Net_Cluster_Consensus_Raft_ConsensusOnlyState_DotNext_Net_Cluster_Consensus_Raft_IPersistentState_UpdateTermAsync_" data-uid="DotNext.Net.Cluster.Consensus.Raft.ConsensusOnlyState.DotNext#Net#Cluster#Consensus#Raft#IPersistentState#UpdateTermAsync*"></a>
  <h4 id="DotNext_Net_Cluster_Consensus_Raft_ConsensusOnlyState_DotNext_Net_Cluster_Consensus_Raft_IPersistentState_UpdateTermAsync_System_Int64_" data-uid="DotNext.Net.Cluster.Consensus.Raft.ConsensusOnlyState.DotNext#Net#Cluster#Consensus#Raft#IPersistentState#UpdateTermAsync(System.Int64)">IPersistentState.UpdateTermAsync(Int64)</h4>
  <div class="markdown level1 summary"></div>
  <div class="markdown level1 conceptual"></div>
  <h5 class="decalaration">Declaration</h5>
  <div class="codewrapper">
    <pre><code class="lang-csharp hljs">ValueTask IPersistentState.UpdateTermAsync(long value)</code></pre>
  </div>
  <h5 class="parameters">Parameters</h5>
  <table class="table table-bordered table-striped table-condensed">
    <thead>
      <tr>
        <th>Type</th>
        <th>Name</th>
        <th>Description</th>
      </tr>
    </thead>
    <tbody>
      <tr>
        <td><a class="xref" href="https://docs.microsoft.com/dotnet/api/system.int64">Int64</a></td>
        <td><span class="parametername">value</span></td>
        <td></td>
      </tr>
    </tbody>
  </table>
  <h5 class="returns">Returns</h5>
  <table class="table table-bordered table-striped table-condensed">
    <thead>
      <tr>
        <th>Type</th>
        <th>Description</th>
      </tr>
    </thead>
    <tbody>
      <tr>
        <td><a class="xref" href="https://docs.microsoft.com/dotnet/api/system.threading.tasks.valuetask">ValueTask</a></td>
        <td></td>
      </tr>
    </tbody>
  </table>
  <span class="small pull-right mobile-hide">
    <span class="divider">|</span>
    <a href="https://github.com/sakno/dotNext/new/gh-pages/apiSpec/new?filename=DotNext_Net_Cluster_Consensus_Raft_ConsensusOnlyState_DotNext_Net_Cluster_Consensus_Raft_IPersistentState_UpdateVotedForAsync_DotNext_Net_Cluster_Consensus_Raft_IRaftClusterMember_.md&amp;value=---%0Auid%3A%20DotNext.Net.Cluster.Consensus.Raft.ConsensusOnlyState.DotNext%23Net%23Cluster%23Consensus%23Raft%23IPersistentState%23UpdateVotedForAsync(DotNext.Net.Cluster.Consensus.Raft.IRaftClusterMember)%0Asummary%3A%20'*You%20can%20override%20summary%20for%20the%20API%20here%20using%20*MARKDOWN*%20syntax'%0A---%0A%0A*Please%20type%20below%20more%20information%20about%20this%20API%3A*%0A%0A">Improve this Doc</a>
  </span>
  <span class="small pull-right mobile-hide">
    <a href="https://github.com/sakno/dotNext/blob/gh-pages/src/cluster/DotNext.Net.Cluster/Net/Cluster/Consensus/Raft/ConsensusOnlyState.cs/#L255">View Source</a>
  </span>
  <a id="DotNext_Net_Cluster_Consensus_Raft_ConsensusOnlyState_DotNext_Net_Cluster_Consensus_Raft_IPersistentState_UpdateVotedForAsync_" data-uid="DotNext.Net.Cluster.Consensus.Raft.ConsensusOnlyState.DotNext#Net#Cluster#Consensus#Raft#IPersistentState#UpdateVotedForAsync*"></a>
  <h4 id="DotNext_Net_Cluster_Consensus_Raft_ConsensusOnlyState_DotNext_Net_Cluster_Consensus_Raft_IPersistentState_UpdateVotedForAsync_DotNext_Net_Cluster_Consensus_Raft_IRaftClusterMember_" data-uid="DotNext.Net.Cluster.Consensus.Raft.ConsensusOnlyState.DotNext#Net#Cluster#Consensus#Raft#IPersistentState#UpdateVotedForAsync(DotNext.Net.Cluster.Consensus.Raft.IRaftClusterMember)">IPersistentState.UpdateVotedForAsync(IRaftClusterMember)</h4>
  <div class="markdown level1 summary"></div>
  <div class="markdown level1 conceptual"></div>
  <h5 class="decalaration">Declaration</h5>
  <div class="codewrapper">
    <pre><code class="lang-csharp hljs">ValueTask IPersistentState.UpdateVotedForAsync(IRaftClusterMember member)</code></pre>
  </div>
  <h5 class="parameters">Parameters</h5>
  <table class="table table-bordered table-striped table-condensed">
    <thead>
      <tr>
        <th>Type</th>
        <th>Name</th>
        <th>Description</th>
      </tr>
    </thead>
    <tbody>
      <tr>
        <td><a class="xref" href="DotNext.Net.Cluster.Consensus.Raft.IRaftClusterMember.html">IRaftClusterMember</a></td>
        <td><span class="parametername">member</span></td>
        <td></td>
      </tr>
    </tbody>
  </table>
  <h5 class="returns">Returns</h5>
  <table class="table table-bordered table-striped table-condensed">
    <thead>
      <tr>
        <th>Type</th>
        <th>Description</th>
      </tr>
    </thead>
    <tbody>
      <tr>
        <td><a class="xref" href="https://docs.microsoft.com/dotnet/api/system.threading.tasks.valuetask">ValueTask</a></td>
        <td></td>
      </tr>
    </tbody>
  </table>
  <h3 id="implements">Implements</h3>
  <div>
      <a class="xref" href="https://docs.microsoft.com/dotnet/api/system.idisposable">System.IDisposable</a>
  </div>
  <div>
      <a class="xref" href="DotNext.Net.Cluster.Consensus.Raft.IPersistentState.html">IPersistentState</a>
  </div>
  <div>
      <span class="xref">IO.Log.IAuditTrail&lt;&gt;</span>
  </div>
  <h3 id="extensionmethods">Extension Methods</h3>
  <div>
      <a class="xref" href="DotNext.Threading.AsyncLockAcquisition.html#DotNext_Threading_AsyncLockAcquisition_AcquireLockAsync__1___0_System_TimeSpan_">AsyncLockAcquisition.AcquireLockAsync&lt;T&gt;(T, TimeSpan)</a>
  </div>
  <div>
      <a class="xref" href="DotNext.Threading.AsyncLockAcquisition.html#DotNext_Threading_AsyncLockAcquisition_AcquireLockAsync__1___0_System_Threading_CancellationToken_">AsyncLockAcquisition.AcquireLockAsync&lt;T&gt;(T, CancellationToken)</a>
  </div>
  <div>
      <a class="xref" href="DotNext.Threading.AsyncLockAcquisition.html#DotNext_Threading_AsyncLockAcquisition_AcquireReadLockAsync__1___0_System_TimeSpan_">AsyncLockAcquisition.AcquireReadLockAsync&lt;T&gt;(T, TimeSpan)</a>
  </div>
  <div>
      <a class="xref" href="DotNext.Threading.AsyncLockAcquisition.html#DotNext_Threading_AsyncLockAcquisition_AcquireReadLockAsync__1___0_System_Threading_CancellationToken_">AsyncLockAcquisition.AcquireReadLockAsync&lt;T&gt;(T, CancellationToken)</a>
  </div>
  <div>
      <a class="xref" href="DotNext.Threading.AsyncLockAcquisition.html#DotNext_Threading_AsyncLockAcquisition_AcquireWriteLockAsync__1___0_System_TimeSpan_">AsyncLockAcquisition.AcquireWriteLockAsync&lt;T&gt;(T, TimeSpan)</a>
  </div>
  <div>
      <a class="xref" href="DotNext.Threading.AsyncLockAcquisition.html#DotNext_Threading_AsyncLockAcquisition_AcquireWriteLockAsync__1___0_System_Threading_CancellationToken_">AsyncLockAcquisition.AcquireWriteLockAsync&lt;T&gt;(T, CancellationToken)</a>
  </div>
  <div>
      <a class="xref" href="DotNext.Threading.AsyncLockAcquisition.html#DotNext_Threading_AsyncLockAcquisition_AcquireUpgradeableReadLockAsync__1___0_System_TimeSpan_">AsyncLockAcquisition.AcquireUpgradeableReadLockAsync&lt;T&gt;(T, TimeSpan)</a>
  </div>
  <div>
      <a class="xref" href="DotNext.Threading.AsyncLockAcquisition.html#DotNext_Threading_AsyncLockAcquisition_AcquireUpgradeableReadLockAsync__1___0_System_Threading_CancellationToken_">AsyncLockAcquisition.AcquireUpgradeableReadLockAsync&lt;T&gt;(T, CancellationToken)</a>
  </div>
  <div>
      <a class="xref" href="DotNext.ObjectExtensions.html#DotNext_ObjectExtensions_GetUserData__1___0_">ObjectExtensions.GetUserData&lt;T&gt;(T)</a>
  </div>
  <div>
      <a class="xref" href="DotNext.ObjectExtensions.html#DotNext_ObjectExtensions_IsOneOf__1___0_System_Collections_Generic_IEnumerable___0__">ObjectExtensions.IsOneOf&lt;T&gt;(T, IEnumerable&lt;T&gt;)</a>
  </div>
  <div>
      <a class="xref" href="DotNext.ObjectExtensions.html#DotNext_ObjectExtensions_IsOneOf__1___0___0___">ObjectExtensions.IsOneOf&lt;T&gt;(T, T[])</a>
  </div>
  <div>
      <a class="xref" href="DotNext.ObjectExtensions.html#DotNext_ObjectExtensions_Decompose__3___0_System_Func___0___1__System_Func___0___2____1____2__">ObjectExtensions.Decompose&lt;T, R1, R2&gt;(T, Func&lt;T, R1&gt;, Func&lt;T, R2&gt;, out R1, out R2)</a>
  </div>
  <div>
      <a class="xref" href="DotNext.ObjectExtensions.html#DotNext_ObjectExtensions_Decompose__3___0_DotNext_ValueFunc___0___1___DotNext_ValueFunc___0___2_____1____2__">ObjectExtensions.Decompose&lt;T, R1, R2&gt;(T, ValueFunc&lt;T, R1&gt;, ValueFunc&lt;T, R2&gt;, out R1, out R2)</a>
  </div>
  <div>
      <a class="xref" href="DotNext.ObjectExtensions.html#DotNext_ObjectExtensions_Decompose__3___0_System_Func___0___1__System_Func___0___2__">ObjectExtensions.Decompose&lt;T, R1, R2&gt;(T, Func&lt;T, R1&gt;, Func&lt;T, R2&gt;)</a>
  </div>
  <div>
      <a class="xref" href="DotNext.ObjectExtensions.html#DotNext_ObjectExtensions_Decompose__3___0_DotNext_ValueFunc___0___1___DotNext_ValueFunc___0___2___">ObjectExtensions.Decompose&lt;T, R1, R2&gt;(T, ValueFunc&lt;T, R1&gt;, ValueFunc&lt;T, R2&gt;)</a>
  </div>
  <div>
      <a class="xref" href="DotNext.Threading.LockAcquisition.html#DotNext_Threading_LockAcquisition_AcquireReadLock__1___0_">LockAcquisition.AcquireReadLock&lt;T&gt;(T)</a>
  </div>
  <div>
      <a class="xref" href="DotNext.Threading.LockAcquisition.html#DotNext_Threading_LockAcquisition_AcquireReadLock__1___0_System_TimeSpan_">LockAcquisition.AcquireReadLock&lt;T&gt;(T, TimeSpan)</a>
  </div>
  <div>
      <a class="xref" href="DotNext.Threading.LockAcquisition.html#DotNext_Threading_LockAcquisition_AcquireWriteLock__1___0_">LockAcquisition.AcquireWriteLock&lt;T&gt;(T)</a>
  </div>
  <div>
      <a class="xref" href="DotNext.Threading.LockAcquisition.html#DotNext_Threading_LockAcquisition_AcquireWriteLock__1___0_System_TimeSpan_">LockAcquisition.AcquireWriteLock&lt;T&gt;(T, TimeSpan)</a>
  </div>
  <div>
      <a class="xref" href="DotNext.Threading.LockAcquisition.html#DotNext_Threading_LockAcquisition_AcquireUpgradeableReadLock__1___0_">LockAcquisition.AcquireUpgradeableReadLock&lt;T&gt;(T)</a>
  </div>
  <div>
      <a class="xref" href="DotNext.Threading.LockAcquisition.html#DotNext_Threading_LockAcquisition_AcquireUpgradeableReadLock__1___0_System_TimeSpan_">LockAcquisition.AcquireUpgradeableReadLock&lt;T&gt;(T, TimeSpan)</a>
  </div>
  <div>
      <a class="xref" href="DotNext.Linq.Expressions.ExpressionBuilder.html#DotNext_Linq_Expressions_ExpressionBuilder_Const__1___0_">ExpressionBuilder.Const&lt;T&gt;(T)</a>
  </div>
</article>
          </div>
          
          <div class="hidden-sm col-md-2" role="complementary">
            <div class="sideaffix">
              <div class="contribution">
                <ul class="nav">
                  <li>
                    <a href="https://github.com/sakno/dotNext/new/gh-pages/apiSpec/new?filename=DotNext_Net_Cluster_Consensus_Raft_ConsensusOnlyState.md&amp;value=---%0Auid%3A%20DotNext.Net.Cluster.Consensus.Raft.ConsensusOnlyState%0Asummary%3A%20'*You%20can%20override%20summary%20for%20the%20API%20here%20using%20*MARKDOWN*%20syntax'%0A---%0A%0A*Please%20type%20below%20more%20information%20about%20this%20API%3A*%0A%0A" class="contribution-link">Improve this Doc</a>
                  </li>
                  <li>
                    <a href="https://github.com/sakno/dotNext/blob/gh-pages/src/cluster/DotNext.Net.Cluster/Net/Cluster/Consensus/Raft/ConsensusOnlyState.cs/#L21" class="contribution-link">View Source</a>
                  </li>
                </ul>
              </div>
              <nav class="bs-docs-sidebar hidden-print hidden-xs hidden-sm affix" id="affix">
              <!-- <p><a class="back-to-top" href="#top">Back to top</a><p> -->
              </nav>
            </div>
          </div>
        </div>
      </div>
      
      <footer>
        <div class="grad-bottom"></div>
        <div class="footer">
          <div class="container">
            <span class="pull-right">
              <a href="#top">Back to top</a>
            </span>
            
            <span>Generated by <strong>DocFX</strong></span>
          </div>
        </div>
      </footer>
    </div>
    
    <script type="text/javascript" src="../styles/docfx.vendor.js"></script>
    <script type="text/javascript" src="../styles/docfx.js"></script>
    <script type="text/javascript" src="../styles/main.js"></script>
  </body>
</html>
<|MERGE_RESOLUTION|>--- conflicted
+++ resolved
@@ -1,15 +1,14 @@
-﻿<!DOCTYPE html>
-<!--[if IE]><![endif]-->
-<html>
+﻿<!DOCTYPE html>
+<!--[if IE]><![endif]-->
+<html>
   
   <head>
     <meta charset="utf-8">
     <meta http-equiv="X-UA-Compatible" content="IE=edge,chrome=1">
-    <title>Class ConsensusOnlyState
+    <title>Class ConsensusOnlyState
    | .NEXT </title>
     <meta name="viewport" content="width=device-width">
-    <meta name="title" content="Class ConsensusOnlyState
-<<<<<<< HEAD
+    <meta name="title" content="Class ConsensusOnlyState
    | .NEXT ">
     <meta name="generator" content="docfx 2.50.0.0">
     
@@ -23,604 +22,589 @@
     
     
     
-=======
-   | .NEXT ">
-    <meta name="generator" content="docfx 2.49.0.0">
-    
-    <link rel="shortcut icon" href="../fav.ico">
-    <link rel="stylesheet" href="../styles/docfx.vendor.css">
-    <link rel="stylesheet" href="../styles/docfx.css">
-    <link rel="stylesheet" href="../styles/main.css">
-    <link href="https://fonts.googleapis.com/css?family=Open+Sans" rel="stylesheet">
-    <meta property="docfx:navrel" content="../toc.html">
-    <meta property="docfx:tocrel" content="toc.html">
-    
-    
-    
->>>>>>> ceac8404
-  </head>  <body data-spy="scroll" data-target="#affix" data-offset="120">
-    <div id="wrapper">
-      <header>
-        
-        <nav id="autocollapse" class="navbar navbar-inverse ng-scope" role="navigation">
-          <div class="container">
-            <div class="navbar-header">
-              <button type="button" class="navbar-toggle" data-toggle="collapse" data-target="#navbar">
-                <span class="sr-only">Toggle navigation</span>
-                <span class="icon-bar"></span>
-                <span class="icon-bar"></span>
-                <span class="icon-bar"></span>
-              </button>
-              
-              <a class="navbar-brand" href="../index.html">
-                <img id="logo" class="svg" src="../doc_logo.png" alt="">
-              </a>
-            </div>
-            <div class="collapse navbar-collapse" id="navbar">
-              <form class="navbar-form navbar-right" role="search" id="search">
-                <div class="form-group">
-                  <input type="text" class="form-control" id="search-query" placeholder="Search" autocomplete="off">
-                </div>
-              </form>
-            </div>
-          </div>
-        </nav>
-        
-        <div class="subnav navbar navbar-default">
-          <div class="container hide-when-search" id="breadcrumb">
-            <ul class="breadcrumb">
-              <li></li>
-            </ul>
-          </div>
-        </div>
-      </header>
-      <div role="main" class="container body-content hide-when-search">
-        
-        <div class="sidenav hide-when-search">
-          <a class="btn toc-toggle collapse" data-toggle="collapse" href="#sidetoggle" aria-expanded="false" aria-controls="sidetoggle">Show / Hide Table of Contents</a>
-          <div class="sidetoggle collapse" id="sidetoggle">
-            <div id="sidetoc"></div>
-          </div>
-        </div>
-        <div class="article row grid-right">
-          <div class="col-md-10">
-            <article class="content wrap" id="_content" data-uid="DotNext.Net.Cluster.Consensus.Raft.ConsensusOnlyState">
-  
-  
-  <h1 id="DotNext_Net_Cluster_Consensus_Raft_ConsensusOnlyState" data-uid="DotNext.Net.Cluster.Consensus.Raft.ConsensusOnlyState" class="text-break">Class ConsensusOnlyState
-  </h1>
+  </head>  <body data-spy="scroll" data-target="#affix" data-offset="120">
+    <div id="wrapper">
+      <header>
+        
+        <nav id="autocollapse" class="navbar navbar-inverse ng-scope" role="navigation">
+          <div class="container">
+            <div class="navbar-header">
+              <button type="button" class="navbar-toggle" data-toggle="collapse" data-target="#navbar">
+                <span class="sr-only">Toggle navigation</span>
+                <span class="icon-bar"></span>
+                <span class="icon-bar"></span>
+                <span class="icon-bar"></span>
+              </button>
+              
+              <a class="navbar-brand" href="../index.html">
+                <img id="logo" class="svg" src="../doc_logo.png" alt="">
+              </a>
+            </div>
+            <div class="collapse navbar-collapse" id="navbar">
+              <form class="navbar-form navbar-right" role="search" id="search">
+                <div class="form-group">
+                  <input type="text" class="form-control" id="search-query" placeholder="Search" autocomplete="off">
+                </div>
+              </form>
+            </div>
+          </div>
+        </nav>
+        
+        <div class="subnav navbar navbar-default">
+          <div class="container hide-when-search" id="breadcrumb">
+            <ul class="breadcrumb">
+              <li></li>
+            </ul>
+          </div>
+        </div>
+      </header>
+      <div role="main" class="container body-content hide-when-search">
+        
+        <div class="sidenav hide-when-search">
+          <a class="btn toc-toggle collapse" data-toggle="collapse" href="#sidetoggle" aria-expanded="false" aria-controls="sidetoggle">Show / Hide Table of Contents</a>
+          <div class="sidetoggle collapse" id="sidetoggle">
+            <div id="sidetoc"></div>
+          </div>
+        </div>
+        <div class="article row grid-right">
+          <div class="col-md-10">
+            <article class="content wrap" id="_content" data-uid="DotNext.Net.Cluster.Consensus.Raft.ConsensusOnlyState">
+  
+  
+  <h1 id="DotNext_Net_Cluster_Consensus_Raft_ConsensusOnlyState" data-uid="DotNext.Net.Cluster.Consensus.Raft.ConsensusOnlyState" class="text-break">Class ConsensusOnlyState
+  </h1>
   <div class="markdown level0 summary"><p>Represents lightweight Raft node state that is suitable for distributed consensus only.</p>
-</div>
-  <div class="markdown level0 conceptual"></div>
-  <div class="inheritance">
-    <h5>Inheritance</h5>
-    <div class="level0"><a class="xref" href="https://docs.microsoft.com/dotnet/api/system.object">Object</a></div>
-    <div class="level1"><a class="xref" href="DotNext.Disposable.html">Disposable</a></div>
-    <div class="level2"><span class="xref">ConsensusOnlyState</span></div>
-  </div>
-  <div classs="implements">
-    <h5>Implements</h5>
-    <div><a class="xref" href="https://docs.microsoft.com/dotnet/api/system.idisposable">IDisposable</a></div>
-    <div><a class="xref" href="DotNext.Net.Cluster.Consensus.Raft.IPersistentState.html">IPersistentState</a></div>
-    <div><span class="xref">IO.Log.IAuditTrail</span>&lt;<a class="xref" href="DotNext.Net.Cluster.Consensus.Raft.IRaftLogEntry.html">IRaftLogEntry</a>&gt;</div>
-  </div>
-  <div class="inheritedMembers">
-    <h5>Inherited Members</h5>
-    <div>
-      <a class="xref" href="DotNext.Disposable.html#DotNext_Disposable_IsDisposed">Disposable.IsDisposed</a>
-    </div>
-    <div>
-      <a class="xref" href="DotNext.Disposable.html#DotNext_Disposable_ThrowIfDisposed">Disposable.ThrowIfDisposed()</a>
-    </div>
-    <div>
-      <a class="xref" href="DotNext.Disposable.html#DotNext_Disposable_Dispose">Disposable.Dispose()</a>
-    </div>
-    <div>
-      <a class="xref" href="DotNext.Disposable.html#DotNext_Disposable_QueueDispose_System_IDisposable_">Disposable.QueueDispose(IDisposable)</a>
-    </div>
-    <div>
-      <a class="xref" href="DotNext.Disposable.html#DotNext_Disposable_Dispose_System_Collections_Generic_IEnumerable_System_IDisposable__">Disposable.Dispose(IEnumerable&lt;IDisposable&gt;)</a>
-    </div>
-    <div>
-      <a class="xref" href="DotNext.Disposable.html#DotNext_Disposable_DisposeAsync_System_Collections_Generic_IEnumerable_System_IAsyncDisposable__">Disposable.DisposeAsync(IEnumerable&lt;IAsyncDisposable&gt;)</a>
-    </div>
-    <div>
-      <a class="xref" href="DotNext.Disposable.html#DotNext_Disposable_Dispose_System_IDisposable___">Disposable.Dispose(IDisposable[])</a>
-    </div>
-    <div>
-      <a class="xref" href="DotNext.Disposable.html#DotNext_Disposable_DisposeAsync_System_IAsyncDisposable___">Disposable.DisposeAsync(IAsyncDisposable[])</a>
-    </div>
-    <div>
-      <a class="xref" href="https://docs.microsoft.com/dotnet/api/system.object.equals#System_Object_Equals_System_Object_">Object.Equals(Object)</a>
-    </div>
-    <div>
-      <a class="xref" href="https://docs.microsoft.com/dotnet/api/system.object.equals#System_Object_Equals_System_Object_System_Object_">Object.Equals(Object, Object)</a>
-    </div>
-    <div>
-      <a class="xref" href="https://docs.microsoft.com/dotnet/api/system.object.gethashcode#System_Object_GetHashCode">Object.GetHashCode()</a>
-    </div>
-    <div>
-      <a class="xref" href="https://docs.microsoft.com/dotnet/api/system.object.gettype#System_Object_GetType">Object.GetType()</a>
-    </div>
-    <div>
-      <a class="xref" href="https://docs.microsoft.com/dotnet/api/system.object.memberwiseclone#System_Object_MemberwiseClone">Object.MemberwiseClone()</a>
-    </div>
-    <div>
-      <a class="xref" href="https://docs.microsoft.com/dotnet/api/system.object.referenceequals#System_Object_ReferenceEquals_System_Object_System_Object_">Object.ReferenceEquals(Object, Object)</a>
-    </div>
-    <div>
-      <a class="xref" href="https://docs.microsoft.com/dotnet/api/system.object.tostring#System_Object_ToString">Object.ToString()</a>
-    </div>
-  </div>
-  <h6><strong>Namespace</strong>: <a class="xref" href="DotNext.Net.Cluster.Consensus.Raft.html">DotNext.Net.Cluster.Consensus.Raft</a></h6>
-  <h6><strong>Assembly</strong>: DotNext.Net.Cluster.dll</h6>
-  <h5 id="DotNext_Net_Cluster_Consensus_Raft_ConsensusOnlyState_syntax">Syntax</h5>
-  <div class="codewrapper">
-    <pre><code class="lang-csharp hljs">public sealed class ConsensusOnlyState : Disposable, IDisposable, IPersistentState, IO.Log.IAuditTrail&lt;IRaftLogEntry&gt;</code></pre>
-  </div>
-  <h5 id="DotNext_Net_Cluster_Consensus_Raft_ConsensusOnlyState_remarks"><strong>Remarks</strong></h5>
+</div>
+  <div class="markdown level0 conceptual"></div>
+  <div class="inheritance">
+    <h5>Inheritance</h5>
+    <div class="level0"><a class="xref" href="https://docs.microsoft.com/dotnet/api/system.object">Object</a></div>
+    <div class="level1"><a class="xref" href="DotNext.Disposable.html">Disposable</a></div>
+    <div class="level2"><span class="xref">ConsensusOnlyState</span></div>
+  </div>
+  <div classs="implements">
+    <h5>Implements</h5>
+    <div><a class="xref" href="https://docs.microsoft.com/dotnet/api/system.idisposable">IDisposable</a></div>
+    <div><a class="xref" href="DotNext.Net.Cluster.Consensus.Raft.IPersistentState.html">IPersistentState</a></div>
+    <div><a class="xref" href="DotNext.IO.Log.IAuditTrail-1.html">Log.IAuditTrail</a>&lt;<a class="xref" href="DotNext.Net.Cluster.Consensus.Raft.IRaftLogEntry.html">IRaftLogEntry</a>&gt;</div>
+  </div>
+  <div class="inheritedMembers">
+    <h5>Inherited Members</h5>
+    <div>
+      <a class="xref" href="DotNext.Disposable.html#DotNext_Disposable_IsDisposed">Disposable.IsDisposed</a>
+    </div>
+    <div>
+      <a class="xref" href="DotNext.Disposable.html#DotNext_Disposable_ThrowIfDisposed">Disposable.ThrowIfDisposed()</a>
+    </div>
+    <div>
+      <a class="xref" href="DotNext.Disposable.html#DotNext_Disposable_Dispose">Disposable.Dispose()</a>
+    </div>
+    <div>
+      <a class="xref" href="DotNext.Disposable.html#DotNext_Disposable_QueueDispose_System_IDisposable_">Disposable.QueueDispose(IDisposable)</a>
+    </div>
+    <div>
+      <a class="xref" href="DotNext.Disposable.html#DotNext_Disposable_Dispose_System_Collections_Generic_IEnumerable_System_IDisposable__">Disposable.Dispose(IEnumerable&lt;IDisposable&gt;)</a>
+    </div>
+    <div>
+      <a class="xref" href="DotNext.Disposable.html#DotNext_Disposable_DisposeAsync_System_Collections_Generic_IEnumerable_System_IAsyncDisposable__">Disposable.DisposeAsync(IEnumerable&lt;IAsyncDisposable&gt;)</a>
+    </div>
+    <div>
+      <a class="xref" href="DotNext.Disposable.html#DotNext_Disposable_Dispose_System_IDisposable___">Disposable.Dispose(IDisposable[])</a>
+    </div>
+    <div>
+      <a class="xref" href="DotNext.Disposable.html#DotNext_Disposable_DisposeAsync_System_IAsyncDisposable___">Disposable.DisposeAsync(IAsyncDisposable[])</a>
+    </div>
+    <div>
+      <a class="xref" href="https://docs.microsoft.com/dotnet/api/system.object.equals#System_Object_Equals_System_Object_">Object.Equals(Object)</a>
+    </div>
+    <div>
+      <a class="xref" href="https://docs.microsoft.com/dotnet/api/system.object.equals#System_Object_Equals_System_Object_System_Object_">Object.Equals(Object, Object)</a>
+    </div>
+    <div>
+      <a class="xref" href="https://docs.microsoft.com/dotnet/api/system.object.gethashcode#System_Object_GetHashCode">Object.GetHashCode()</a>
+    </div>
+    <div>
+      <a class="xref" href="https://docs.microsoft.com/dotnet/api/system.object.gettype#System_Object_GetType">Object.GetType()</a>
+    </div>
+    <div>
+      <a class="xref" href="https://docs.microsoft.com/dotnet/api/system.object.memberwiseclone#System_Object_MemberwiseClone">Object.MemberwiseClone()</a>
+    </div>
+    <div>
+      <a class="xref" href="https://docs.microsoft.com/dotnet/api/system.object.referenceequals#System_Object_ReferenceEquals_System_Object_System_Object_">Object.ReferenceEquals(Object, Object)</a>
+    </div>
+    <div>
+      <a class="xref" href="https://docs.microsoft.com/dotnet/api/system.object.tostring#System_Object_ToString">Object.ToString()</a>
+    </div>
+  </div>
+  <h6><strong>Namespace</strong>: <a class="xref" href="DotNext.Net.Cluster.Consensus.Raft.html">DotNext.Net.Cluster.Consensus.Raft</a></h6>
+  <h6><strong>Assembly</strong>: DotNext.Net.Cluster.dll</h6>
+  <h5 id="DotNext_Net_Cluster_Consensus_Raft_ConsensusOnlyState_syntax">Syntax</h5>
+  <div class="codewrapper">
+    <pre><code class="lang-csharp hljs">public sealed class ConsensusOnlyState : Disposable, IDisposable, IPersistentState, Log.IAuditTrail&lt;IRaftLogEntry&gt;</code></pre>
+  </div>
+  <h5 id="DotNext_Net_Cluster_Consensus_Raft_ConsensusOnlyState_remarks"><strong>Remarks</strong></h5>
   <div class="markdown level0 remarks"><p>The actual state doesn't persist on disk and exists only in memory. Moreover, this implementation
 cannot append non-empty log entries.</p>
-</div>
-  <h3 id="methods">Methods
-  </h3>
-  <span class="small pull-right mobile-hide">
-    <span class="divider">|</span>
-    <a href="https://github.com/sakno/dotNext/new/gh-pages/apiSpec/new?filename=DotNext_Net_Cluster_Consensus_Raft_ConsensusOnlyState_Dispose_System_Boolean_.md&amp;value=---%0Auid%3A%20DotNext.Net.Cluster.Consensus.Raft.ConsensusOnlyState.Dispose(System.Boolean)%0Asummary%3A%20'*You%20can%20override%20summary%20for%20the%20API%20here%20using%20*MARKDOWN*%20syntax'%0A---%0A%0A*Please%20type%20below%20more%20information%20about%20this%20API%3A*%0A%0A">Improve this Doc</a>
-  </span>
-  <span class="small pull-right mobile-hide">
-    <a href="https://github.com/sakno/dotNext/blob/gh-pages/src/cluster/DotNext.Net.Cluster/Net/Cluster/Consensus/Raft/ConsensusOnlyState.cs/#L277">View Source</a>
-  </span>
-  <a id="DotNext_Net_Cluster_Consensus_Raft_ConsensusOnlyState_Dispose_" data-uid="DotNext.Net.Cluster.Consensus.Raft.ConsensusOnlyState.Dispose*"></a>
-  <h4 id="DotNext_Net_Cluster_Consensus_Raft_ConsensusOnlyState_Dispose_System_Boolean_" data-uid="DotNext.Net.Cluster.Consensus.Raft.ConsensusOnlyState.Dispose(System.Boolean)">Dispose(Boolean)</h4>
+</div>
+  <h3 id="methods">Methods
+  </h3>
+  <span class="small pull-right mobile-hide">
+    <span class="divider">|</span>
+    <a href="https://github.com/sakno/DotNext/new/gh-pages/apiSpec/new?filename=DotNext_Net_Cluster_Consensus_Raft_ConsensusOnlyState_Dispose_System_Boolean_.md&amp;value=---%0Auid%3A%20DotNext.Net.Cluster.Consensus.Raft.ConsensusOnlyState.Dispose(System.Boolean)%0Asummary%3A%20'*You%20can%20override%20summary%20for%20the%20API%20here%20using%20*MARKDOWN*%20syntax'%0A---%0A%0A*Please%20type%20below%20more%20information%20about%20this%20API%3A*%0A%0A">Improve this Doc</a>
+  </span>
+  <span class="small pull-right mobile-hide">
+    <a href="https://github.com/sakno/DotNext/blob/gh-pages/src/cluster/DotNext.Net.Cluster/Net/Cluster/Consensus/Raft/ConsensusOnlyState.cs/#L277">View Source</a>
+  </span>
+  <a id="DotNext_Net_Cluster_Consensus_Raft_ConsensusOnlyState_Dispose_" data-uid="DotNext.Net.Cluster.Consensus.Raft.ConsensusOnlyState.Dispose*"></a>
+  <h4 id="DotNext_Net_Cluster_Consensus_Raft_ConsensusOnlyState_Dispose_System_Boolean_" data-uid="DotNext.Net.Cluster.Consensus.Raft.ConsensusOnlyState.Dispose(System.Boolean)">Dispose(Boolean)</h4>
   <div class="markdown level1 summary"><p>Releases all resources associated with this audit trail.</p>
-</div>
-  <div class="markdown level1 conceptual"></div>
-  <h5 class="decalaration">Declaration</h5>
-  <div class="codewrapper">
-    <pre><code class="lang-csharp hljs">protected override void Dispose(bool disposing)</code></pre>
-  </div>
-  <h5 class="parameters">Parameters</h5>
-  <table class="table table-bordered table-striped table-condensed">
-    <thead>
-      <tr>
-        <th>Type</th>
-        <th>Name</th>
-        <th>Description</th>
-      </tr>
-    </thead>
-    <tbody>
-      <tr>
-        <td><a class="xref" href="https://docs.microsoft.com/dotnet/api/system.boolean">Boolean</a></td>
-        <td><span class="parametername">disposing</span></td>
+</div>
+  <div class="markdown level1 conceptual"></div>
+  <h5 class="decalaration">Declaration</h5>
+  <div class="codewrapper">
+    <pre><code class="lang-csharp hljs">protected override void Dispose(bool disposing)</code></pre>
+  </div>
+  <h5 class="parameters">Parameters</h5>
+  <table class="table table-bordered table-striped table-condensed">
+    <thead>
+      <tr>
+        <th>Type</th>
+        <th>Name</th>
+        <th>Description</th>
+      </tr>
+    </thead>
+    <tbody>
+      <tr>
+        <td><a class="xref" href="https://docs.microsoft.com/dotnet/api/system.boolean">Boolean</a></td>
+        <td><span class="parametername">disposing</span></td>
         <td><p>Indicates whether the <a class="xref" href="DotNext.Net.Cluster.Consensus.Raft.ConsensusOnlyState.html#DotNext_Net_Cluster_Consensus_Raft_ConsensusOnlyState_Dispose_System_Boolean_">Dispose(Boolean)</a> has been called directly or from finalizer.</p>
-</td>
-      </tr>
-    </tbody>
-  </table>
-  <h5 class="overrides">Overrides</h5>
-  <div><a class="xref" href="DotNext.Disposable.html#DotNext_Disposable_Dispose_System_Boolean_">Disposable.Dispose(Boolean)</a></div>
-  <span class="small pull-right mobile-hide">
-    <span class="divider">|</span>
-    <a href="https://github.com/sakno/dotNext/new/gh-pages/apiSpec/new?filename=DotNext_Net_Cluster_Consensus_Raft_ConsensusOnlyState_GetLastIndex_System_Boolean_.md&amp;value=---%0Auid%3A%20DotNext.Net.Cluster.Consensus.Raft.ConsensusOnlyState.GetLastIndex(System.Boolean)%0Asummary%3A%20'*You%20can%20override%20summary%20for%20the%20API%20here%20using%20*MARKDOWN*%20syntax'%0A---%0A%0A*Please%20type%20below%20more%20information%20about%20this%20API%3A*%0A%0A">Improve this Doc</a>
-  </span>
-  <span class="small pull-right mobile-hide">
-    <a href="https://github.com/sakno/dotNext/blob/gh-pages/src/cluster/DotNext.Net.Cluster/Net/Cluster/Consensus/Raft/ConsensusOnlyState.cs/#L207">View Source</a>
-  </span>
-  <a id="DotNext_Net_Cluster_Consensus_Raft_ConsensusOnlyState_GetLastIndex_" data-uid="DotNext.Net.Cluster.Consensus.Raft.ConsensusOnlyState.GetLastIndex*"></a>
-  <h4 id="DotNext_Net_Cluster_Consensus_Raft_ConsensusOnlyState_GetLastIndex_System_Boolean_" data-uid="DotNext.Net.Cluster.Consensus.Raft.ConsensusOnlyState.GetLastIndex(System.Boolean)">GetLastIndex(Boolean)</h4>
+</td>
+      </tr>
+    </tbody>
+  </table>
+  <h5 class="overrides">Overrides</h5>
+  <div><a class="xref" href="DotNext.Disposable.html#DotNext_Disposable_Dispose_System_Boolean_">Disposable.Dispose(Boolean)</a></div>
+  <span class="small pull-right mobile-hide">
+    <span class="divider">|</span>
+    <a href="https://github.com/sakno/DotNext/new/gh-pages/apiSpec/new?filename=DotNext_Net_Cluster_Consensus_Raft_ConsensusOnlyState_GetLastIndex_System_Boolean_.md&amp;value=---%0Auid%3A%20DotNext.Net.Cluster.Consensus.Raft.ConsensusOnlyState.GetLastIndex(System.Boolean)%0Asummary%3A%20'*You%20can%20override%20summary%20for%20the%20API%20here%20using%20*MARKDOWN*%20syntax'%0A---%0A%0A*Please%20type%20below%20more%20information%20about%20this%20API%3A*%0A%0A">Improve this Doc</a>
+  </span>
+  <span class="small pull-right mobile-hide">
+    <a href="https://github.com/sakno/DotNext/blob/gh-pages/src/cluster/DotNext.Net.Cluster/Net/Cluster/Consensus/Raft/ConsensusOnlyState.cs/#L207">View Source</a>
+  </span>
+  <a id="DotNext_Net_Cluster_Consensus_Raft_ConsensusOnlyState_GetLastIndex_" data-uid="DotNext.Net.Cluster.Consensus.Raft.ConsensusOnlyState.GetLastIndex*"></a>
+  <h4 id="DotNext_Net_Cluster_Consensus_Raft_ConsensusOnlyState_GetLastIndex_System_Boolean_" data-uid="DotNext.Net.Cluster.Consensus.Raft.ConsensusOnlyState.GetLastIndex(System.Boolean)">GetLastIndex(Boolean)</h4>
   <div class="markdown level1 summary"><p>Gets index of the committed or last log entry.</p>
-</div>
-  <div class="markdown level1 conceptual"></div>
-  <h5 class="decalaration">Declaration</h5>
-  <div class="codewrapper">
-    <pre><code class="lang-csharp hljs">public long GetLastIndex(bool committed)</code></pre>
-  </div>
-  <h5 class="parameters">Parameters</h5>
-  <table class="table table-bordered table-striped table-condensed">
-    <thead>
-      <tr>
-        <th>Type</th>
-        <th>Name</th>
-        <th>Description</th>
-      </tr>
-    </thead>
-    <tbody>
-      <tr>
-        <td><a class="xref" href="https://docs.microsoft.com/dotnet/api/system.boolean">Boolean</a></td>
-        <td><span class="parametername">committed</span></td>
+</div>
+  <div class="markdown level1 conceptual"></div>
+  <h5 class="decalaration">Declaration</h5>
+  <div class="codewrapper">
+    <pre><code class="lang-csharp hljs">public long GetLastIndex(bool committed)</code></pre>
+  </div>
+  <h5 class="parameters">Parameters</h5>
+  <table class="table table-bordered table-striped table-condensed">
+    <thead>
+      <tr>
+        <th>Type</th>
+        <th>Name</th>
+        <th>Description</th>
+      </tr>
+    </thead>
+    <tbody>
+      <tr>
+        <td><a class="xref" href="https://docs.microsoft.com/dotnet/api/system.boolean">Boolean</a></td>
+        <td><span class="parametername">committed</span></td>
         <td><p><span class="xref">true</span> to get the index of highest log entry known to be committed; <span class="xref">false</span> to get the index of the last log entry.</p>
-</td>
-      </tr>
-    </tbody>
-  </table>
-  <h5 class="returns">Returns</h5>
-  <table class="table table-bordered table-striped table-condensed">
-    <thead>
-      <tr>
-        <th>Type</th>
-        <th>Description</th>
-      </tr>
-    </thead>
-    <tbody>
-      <tr>
-        <td><a class="xref" href="https://docs.microsoft.com/dotnet/api/system.int64">Int64</a></td>
+</td>
+      </tr>
+    </tbody>
+  </table>
+  <h5 class="returns">Returns</h5>
+  <table class="table table-bordered table-striped table-condensed">
+    <thead>
+      <tr>
+        <th>Type</th>
+        <th>Description</th>
+      </tr>
+    </thead>
+    <tbody>
+      <tr>
+        <td><a class="xref" href="https://docs.microsoft.com/dotnet/api/system.int64">Int64</a></td>
         <td><p>The index of the log entry.</p>
-</td>
-      </tr>
-    </tbody>
-  </table>
-  <h3 id="eii">Explicit Interface Implementations
-  </h3>
-  <span class="small pull-right mobile-hide">
-    <span class="divider">|</span>
-    <a href="https://github.com/sakno/dotNext/new/gh-pages/apiSpec/new?filename=DotNext_Net_Cluster_Consensus_Raft_ConsensusOnlyState_DotNext_Net_Cluster_Consensus_Raft_IPersistentState_EnsureConsistencyAsync_System_TimeSpan_System_Threading_CancellationToken_.md&amp;value=---%0Auid%3A%20DotNext.Net.Cluster.Consensus.Raft.ConsensusOnlyState.DotNext%23Net%23Cluster%23Consensus%23Raft%23IPersistentState%23EnsureConsistencyAsync(System.TimeSpan%2CSystem.Threading.CancellationToken)%0Asummary%3A%20'*You%20can%20override%20summary%20for%20the%20API%20here%20using%20*MARKDOWN*%20syntax'%0A---%0A%0A*Please%20type%20below%20more%20information%20about%20this%20API%3A*%0A%0A">Improve this Doc</a>
-  </span>
-  <span class="small pull-right mobile-hide">
-    <a href="https://github.com/sakno/dotNext/blob/gh-pages/src/cluster/DotNext.Net.Cluster/Net/Cluster/Consensus/Raft/ConsensusOnlyState.cs/#L270">View Source</a>
-  </span>
-  <a id="DotNext_Net_Cluster_Consensus_Raft_ConsensusOnlyState_DotNext_Net_Cluster_Consensus_Raft_IPersistentState_EnsureConsistencyAsync_" data-uid="DotNext.Net.Cluster.Consensus.Raft.ConsensusOnlyState.DotNext#Net#Cluster#Consensus#Raft#IPersistentState#EnsureConsistencyAsync*"></a>
-  <h4 id="DotNext_Net_Cluster_Consensus_Raft_ConsensusOnlyState_DotNext_Net_Cluster_Consensus_Raft_IPersistentState_EnsureConsistencyAsync_System_TimeSpan_System_Threading_CancellationToken_" data-uid="DotNext.Net.Cluster.Consensus.Raft.ConsensusOnlyState.DotNext#Net#Cluster#Consensus#Raft#IPersistentState#EnsureConsistencyAsync(System.TimeSpan,System.Threading.CancellationToken)">IPersistentState.EnsureConsistencyAsync(TimeSpan, CancellationToken)</h4>
-  <div class="markdown level1 summary"></div>
-  <div class="markdown level1 conceptual"></div>
-  <h5 class="decalaration">Declaration</h5>
-  <div class="codewrapper">
-    <pre><code class="lang-csharp hljs">Task IPersistentState.EnsureConsistencyAsync(TimeSpan timeout, CancellationToken token)</code></pre>
-  </div>
-  <h5 class="parameters">Parameters</h5>
-  <table class="table table-bordered table-striped table-condensed">
-    <thead>
-      <tr>
-        <th>Type</th>
-        <th>Name</th>
-        <th>Description</th>
-      </tr>
-    </thead>
-    <tbody>
-      <tr>
-        <td><a class="xref" href="https://docs.microsoft.com/dotnet/api/system.timespan">TimeSpan</a></td>
-        <td><span class="parametername">timeout</span></td>
-        <td></td>
-      </tr>
-      <tr>
-        <td><a class="xref" href="https://docs.microsoft.com/dotnet/api/system.threading.cancellationtoken">CancellationToken</a></td>
-        <td><span class="parametername">token</span></td>
-        <td></td>
-      </tr>
-    </tbody>
-  </table>
-  <h5 class="returns">Returns</h5>
-  <table class="table table-bordered table-striped table-condensed">
-    <thead>
-      <tr>
-        <th>Type</th>
-        <th>Description</th>
-      </tr>
-    </thead>
-    <tbody>
-      <tr>
-        <td><a class="xref" href="https://docs.microsoft.com/dotnet/api/system.threading.tasks.task">Task</a></td>
-        <td></td>
-      </tr>
-    </tbody>
-  </table>
-  <span class="small pull-right mobile-hide">
-    <span class="divider">|</span>
-    <a href="https://github.com/sakno/dotNext/new/gh-pages/apiSpec/new?filename=DotNext_Net_Cluster_Consensus_Raft_ConsensusOnlyState_DotNext_Net_Cluster_Consensus_Raft_IPersistentState_IncrementTermAsync.md&amp;value=---%0Auid%3A%20DotNext.Net.Cluster.Consensus.Raft.ConsensusOnlyState.DotNext%23Net%23Cluster%23Consensus%23Raft%23IPersistentState%23IncrementTermAsync%0Asummary%3A%20'*You%20can%20override%20summary%20for%20the%20API%20here%20using%20*MARKDOWN*%20syntax'%0A---%0A%0A*Please%20type%20below%20more%20information%20about%20this%20API%3A*%0A%0A">Improve this Doc</a>
-  </span>
-  <span class="small pull-right mobile-hide">
-    <a href="https://github.com/sakno/dotNext/blob/gh-pages/src/cluster/DotNext.Net.Cluster/Net/Cluster/Consensus/Raft/ConsensusOnlyState.cs/#L210">View Source</a>
-  </span>
-  <a id="DotNext_Net_Cluster_Consensus_Raft_ConsensusOnlyState_DotNext_Net_Cluster_Consensus_Raft_IPersistentState_IncrementTermAsync_" data-uid="DotNext.Net.Cluster.Consensus.Raft.ConsensusOnlyState.DotNext#Net#Cluster#Consensus#Raft#IPersistentState#IncrementTermAsync*"></a>
-  <h4 id="DotNext_Net_Cluster_Consensus_Raft_ConsensusOnlyState_DotNext_Net_Cluster_Consensus_Raft_IPersistentState_IncrementTermAsync" data-uid="DotNext.Net.Cluster.Consensus.Raft.ConsensusOnlyState.DotNext#Net#Cluster#Consensus#Raft#IPersistentState#IncrementTermAsync">IPersistentState.IncrementTermAsync()</h4>
-  <div class="markdown level1 summary"></div>
-  <div class="markdown level1 conceptual"></div>
-  <h5 class="decalaration">Declaration</h5>
-  <div class="codewrapper">
-    <pre><code class="lang-csharp hljs">ValueTask&lt;long&gt; IPersistentState.IncrementTermAsync()</code></pre>
-  </div>
-  <h5 class="returns">Returns</h5>
-  <table class="table table-bordered table-striped table-condensed">
-    <thead>
-      <tr>
-        <th>Type</th>
-        <th>Description</th>
-      </tr>
-    </thead>
-    <tbody>
-      <tr>
-        <td><a class="xref" href="https://docs.microsoft.com/dotnet/api/system.threading.tasks.valuetask-1">ValueTask</a>&lt;<a class="xref" href="https://docs.microsoft.com/dotnet/api/system.int64">Int64</a>&gt;</td>
-        <td></td>
-      </tr>
-    </tbody>
-  </table>
-  <span class="small pull-right mobile-hide">
-    <span class="divider">|</span>
-    <a href="https://github.com/sakno/dotNext/new/gh-pages/apiSpec/new?filename=DotNext_Net_Cluster_Consensus_Raft_ConsensusOnlyState_DotNext_Net_Cluster_Consensus_Raft_IPersistentState_IsVotedFor_DotNext_Net_Cluster_Consensus_Raft_IRaftClusterMember_.md&amp;value=---%0Auid%3A%20DotNext.Net.Cluster.Consensus.Raft.ConsensusOnlyState.DotNext%23Net%23Cluster%23Consensus%23Raft%23IPersistentState%23IsVotedFor(DotNext.Net.Cluster.Consensus.Raft.IRaftClusterMember)%0Asummary%3A%20'*You%20can%20override%20summary%20for%20the%20API%20here%20using%20*MARKDOWN*%20syntax'%0A---%0A%0A*Please%20type%20below%20more%20information%20about%20this%20API%3A*%0A%0A">Improve this Doc</a>
-  </span>
-  <span class="small pull-right mobile-hide">
-    <a href="https://github.com/sakno/dotNext/blob/gh-pages/src/cluster/DotNext.Net.Cluster/Net/Cluster/Consensus/Raft/ConsensusOnlyState.cs/#L215">View Source</a>
-  </span>
-  <a id="DotNext_Net_Cluster_Consensus_Raft_ConsensusOnlyState_DotNext_Net_Cluster_Consensus_Raft_IPersistentState_IsVotedFor_" data-uid="DotNext.Net.Cluster.Consensus.Raft.ConsensusOnlyState.DotNext#Net#Cluster#Consensus#Raft#IPersistentState#IsVotedFor*"></a>
-  <h4 id="DotNext_Net_Cluster_Consensus_Raft_ConsensusOnlyState_DotNext_Net_Cluster_Consensus_Raft_IPersistentState_IsVotedFor_DotNext_Net_Cluster_Consensus_Raft_IRaftClusterMember_" data-uid="DotNext.Net.Cluster.Consensus.Raft.ConsensusOnlyState.DotNext#Net#Cluster#Consensus#Raft#IPersistentState#IsVotedFor(DotNext.Net.Cluster.Consensus.Raft.IRaftClusterMember)">IPersistentState.IsVotedFor(IRaftClusterMember)</h4>
-  <div class="markdown level1 summary"></div>
-  <div class="markdown level1 conceptual"></div>
-  <h5 class="decalaration">Declaration</h5>
-  <div class="codewrapper">
-    <pre><code class="lang-csharp hljs">bool IPersistentState.IsVotedFor(IRaftClusterMember member)</code></pre>
-  </div>
-  <h5 class="parameters">Parameters</h5>
-  <table class="table table-bordered table-striped table-condensed">
-    <thead>
-      <tr>
-        <th>Type</th>
-        <th>Name</th>
-        <th>Description</th>
-      </tr>
-    </thead>
-    <tbody>
-      <tr>
-        <td><a class="xref" href="DotNext.Net.Cluster.Consensus.Raft.IRaftClusterMember.html">IRaftClusterMember</a></td>
-        <td><span class="parametername">member</span></td>
-        <td></td>
-      </tr>
-    </tbody>
-  </table>
-  <h5 class="returns">Returns</h5>
-  <table class="table table-bordered table-striped table-condensed">
-    <thead>
-      <tr>
-        <th>Type</th>
-        <th>Description</th>
-      </tr>
-    </thead>
-    <tbody>
-      <tr>
-        <td><a class="xref" href="https://docs.microsoft.com/dotnet/api/system.boolean">Boolean</a></td>
-        <td></td>
-      </tr>
-    </tbody>
-  </table>
-  <span class="small pull-right mobile-hide">
-    <span class="divider">|</span>
-    <a href="https://github.com/sakno/dotNext/new/gh-pages/apiSpec/new?filename=DotNext_Net_Cluster_Consensus_Raft_ConsensusOnlyState_DotNext_Net_Cluster_Consensus_Raft_IPersistentState_Term.md&amp;value=---%0Auid%3A%20DotNext.Net.Cluster.Consensus.Raft.ConsensusOnlyState.DotNext%23Net%23Cluster%23Consensus%23Raft%23IPersistentState%23Term%0Asummary%3A%20'*You%20can%20override%20summary%20for%20the%20API%20here%20using%20*MARKDOWN*%20syntax'%0A---%0A%0A*Please%20type%20below%20more%20information%20about%20this%20API%3A*%0A%0A">Improve this Doc</a>
-  </span>
-  <span class="small pull-right mobile-hide">
-    <a href="https://github.com/sakno/dotNext/blob/gh-pages/src/cluster/DotNext.Net.Cluster/Net/Cluster/Consensus/Raft/ConsensusOnlyState.cs/#L73">View Source</a>
-  </span>
-  <a id="DotNext_Net_Cluster_Consensus_Raft_ConsensusOnlyState_DotNext_Net_Cluster_Consensus_Raft_IPersistentState_Term_" data-uid="DotNext.Net.Cluster.Consensus.Raft.ConsensusOnlyState.DotNext#Net#Cluster#Consensus#Raft#IPersistentState#Term*"></a>
-  <h4 id="DotNext_Net_Cluster_Consensus_Raft_ConsensusOnlyState_DotNext_Net_Cluster_Consensus_Raft_IPersistentState_Term" data-uid="DotNext.Net.Cluster.Consensus.Raft.ConsensusOnlyState.DotNext#Net#Cluster#Consensus#Raft#IPersistentState#Term">IPersistentState.Term</h4>
-  <div class="markdown level1 summary"></div>
-  <div class="markdown level1 conceptual"></div>
-  <h5 class="decalaration">Declaration</h5>
-  <div class="codewrapper">
-    <pre><code class="lang-csharp hljs">long IPersistentState.Term { get; }</code></pre>
-  </div>
-  <h5 class="returns">Returns</h5>
-  <table class="table table-bordered table-striped table-condensed">
-    <thead>
-      <tr>
-        <th>Type</th>
-        <th>Description</th>
-      </tr>
-    </thead>
-    <tbody>
-      <tr>
-        <td><a class="xref" href="https://docs.microsoft.com/dotnet/api/system.int64">Int64</a></td>
-        <td></td>
-      </tr>
-    </tbody>
-  </table>
-  <span class="small pull-right mobile-hide">
-    <span class="divider">|</span>
-    <a href="https://github.com/sakno/dotNext/new/gh-pages/apiSpec/new?filename=DotNext_Net_Cluster_Consensus_Raft_ConsensusOnlyState_DotNext_Net_Cluster_Consensus_Raft_IPersistentState_UpdateTermAsync_System_Int64_.md&amp;value=---%0Auid%3A%20DotNext.Net.Cluster.Consensus.Raft.ConsensusOnlyState.DotNext%23Net%23Cluster%23Consensus%23Raft%23IPersistentState%23UpdateTermAsync(System.Int64)%0Asummary%3A%20'*You%20can%20override%20summary%20for%20the%20API%20here%20using%20*MARKDOWN*%20syntax'%0A---%0A%0A*Please%20type%20below%20more%20information%20about%20this%20API%3A*%0A%0A">Improve this Doc</a>
-  </span>
-  <span class="small pull-right mobile-hide">
-    <a href="https://github.com/sakno/dotNext/blob/gh-pages/src/cluster/DotNext.Net.Cluster/Net/Cluster/Consensus/Raft/ConsensusOnlyState.cs/#L249">View Source</a>
-  </span>
-  <a id="DotNext_Net_Cluster_Consensus_Raft_ConsensusOnlyState_DotNext_Net_Cluster_Consensus_Raft_IPersistentState_UpdateTermAsync_" data-uid="DotNext.Net.Cluster.Consensus.Raft.ConsensusOnlyState.DotNext#Net#Cluster#Consensus#Raft#IPersistentState#UpdateTermAsync*"></a>
-  <h4 id="DotNext_Net_Cluster_Consensus_Raft_ConsensusOnlyState_DotNext_Net_Cluster_Consensus_Raft_IPersistentState_UpdateTermAsync_System_Int64_" data-uid="DotNext.Net.Cluster.Consensus.Raft.ConsensusOnlyState.DotNext#Net#Cluster#Consensus#Raft#IPersistentState#UpdateTermAsync(System.Int64)">IPersistentState.UpdateTermAsync(Int64)</h4>
-  <div class="markdown level1 summary"></div>
-  <div class="markdown level1 conceptual"></div>
-  <h5 class="decalaration">Declaration</h5>
-  <div class="codewrapper">
-    <pre><code class="lang-csharp hljs">ValueTask IPersistentState.UpdateTermAsync(long value)</code></pre>
-  </div>
-  <h5 class="parameters">Parameters</h5>
-  <table class="table table-bordered table-striped table-condensed">
-    <thead>
-      <tr>
-        <th>Type</th>
-        <th>Name</th>
-        <th>Description</th>
-      </tr>
-    </thead>
-    <tbody>
-      <tr>
-        <td><a class="xref" href="https://docs.microsoft.com/dotnet/api/system.int64">Int64</a></td>
-        <td><span class="parametername">value</span></td>
-        <td></td>
-      </tr>
-    </tbody>
-  </table>
-  <h5 class="returns">Returns</h5>
-  <table class="table table-bordered table-striped table-condensed">
-    <thead>
-      <tr>
-        <th>Type</th>
-        <th>Description</th>
-      </tr>
-    </thead>
-    <tbody>
-      <tr>
-        <td><a class="xref" href="https://docs.microsoft.com/dotnet/api/system.threading.tasks.valuetask">ValueTask</a></td>
-        <td></td>
-      </tr>
-    </tbody>
-  </table>
-  <span class="small pull-right mobile-hide">
-    <span class="divider">|</span>
-    <a href="https://github.com/sakno/dotNext/new/gh-pages/apiSpec/new?filename=DotNext_Net_Cluster_Consensus_Raft_ConsensusOnlyState_DotNext_Net_Cluster_Consensus_Raft_IPersistentState_UpdateVotedForAsync_DotNext_Net_Cluster_Consensus_Raft_IRaftClusterMember_.md&amp;value=---%0Auid%3A%20DotNext.Net.Cluster.Consensus.Raft.ConsensusOnlyState.DotNext%23Net%23Cluster%23Consensus%23Raft%23IPersistentState%23UpdateVotedForAsync(DotNext.Net.Cluster.Consensus.Raft.IRaftClusterMember)%0Asummary%3A%20'*You%20can%20override%20summary%20for%20the%20API%20here%20using%20*MARKDOWN*%20syntax'%0A---%0A%0A*Please%20type%20below%20more%20information%20about%20this%20API%3A*%0A%0A">Improve this Doc</a>
-  </span>
-  <span class="small pull-right mobile-hide">
-    <a href="https://github.com/sakno/dotNext/blob/gh-pages/src/cluster/DotNext.Net.Cluster/Net/Cluster/Consensus/Raft/ConsensusOnlyState.cs/#L255">View Source</a>
-  </span>
-  <a id="DotNext_Net_Cluster_Consensus_Raft_ConsensusOnlyState_DotNext_Net_Cluster_Consensus_Raft_IPersistentState_UpdateVotedForAsync_" data-uid="DotNext.Net.Cluster.Consensus.Raft.ConsensusOnlyState.DotNext#Net#Cluster#Consensus#Raft#IPersistentState#UpdateVotedForAsync*"></a>
-  <h4 id="DotNext_Net_Cluster_Consensus_Raft_ConsensusOnlyState_DotNext_Net_Cluster_Consensus_Raft_IPersistentState_UpdateVotedForAsync_DotNext_Net_Cluster_Consensus_Raft_IRaftClusterMember_" data-uid="DotNext.Net.Cluster.Consensus.Raft.ConsensusOnlyState.DotNext#Net#Cluster#Consensus#Raft#IPersistentState#UpdateVotedForAsync(DotNext.Net.Cluster.Consensus.Raft.IRaftClusterMember)">IPersistentState.UpdateVotedForAsync(IRaftClusterMember)</h4>
-  <div class="markdown level1 summary"></div>
-  <div class="markdown level1 conceptual"></div>
-  <h5 class="decalaration">Declaration</h5>
-  <div class="codewrapper">
-    <pre><code class="lang-csharp hljs">ValueTask IPersistentState.UpdateVotedForAsync(IRaftClusterMember member)</code></pre>
-  </div>
-  <h5 class="parameters">Parameters</h5>
-  <table class="table table-bordered table-striped table-condensed">
-    <thead>
-      <tr>
-        <th>Type</th>
-        <th>Name</th>
-        <th>Description</th>
-      </tr>
-    </thead>
-    <tbody>
-      <tr>
-        <td><a class="xref" href="DotNext.Net.Cluster.Consensus.Raft.IRaftClusterMember.html">IRaftClusterMember</a></td>
-        <td><span class="parametername">member</span></td>
-        <td></td>
-      </tr>
-    </tbody>
-  </table>
-  <h5 class="returns">Returns</h5>
-  <table class="table table-bordered table-striped table-condensed">
-    <thead>
-      <tr>
-        <th>Type</th>
-        <th>Description</th>
-      </tr>
-    </thead>
-    <tbody>
-      <tr>
-        <td><a class="xref" href="https://docs.microsoft.com/dotnet/api/system.threading.tasks.valuetask">ValueTask</a></td>
-        <td></td>
-      </tr>
-    </tbody>
-  </table>
-  <h3 id="implements">Implements</h3>
-  <div>
-      <a class="xref" href="https://docs.microsoft.com/dotnet/api/system.idisposable">System.IDisposable</a>
-  </div>
-  <div>
-      <a class="xref" href="DotNext.Net.Cluster.Consensus.Raft.IPersistentState.html">IPersistentState</a>
-  </div>
-  <div>
-      <span class="xref">IO.Log.IAuditTrail&lt;&gt;</span>
-  </div>
-  <h3 id="extensionmethods">Extension Methods</h3>
-  <div>
-      <a class="xref" href="DotNext.Threading.AsyncLockAcquisition.html#DotNext_Threading_AsyncLockAcquisition_AcquireLockAsync__1___0_System_TimeSpan_">AsyncLockAcquisition.AcquireLockAsync&lt;T&gt;(T, TimeSpan)</a>
-  </div>
-  <div>
-      <a class="xref" href="DotNext.Threading.AsyncLockAcquisition.html#DotNext_Threading_AsyncLockAcquisition_AcquireLockAsync__1___0_System_Threading_CancellationToken_">AsyncLockAcquisition.AcquireLockAsync&lt;T&gt;(T, CancellationToken)</a>
-  </div>
-  <div>
-      <a class="xref" href="DotNext.Threading.AsyncLockAcquisition.html#DotNext_Threading_AsyncLockAcquisition_AcquireReadLockAsync__1___0_System_TimeSpan_">AsyncLockAcquisition.AcquireReadLockAsync&lt;T&gt;(T, TimeSpan)</a>
-  </div>
-  <div>
-      <a class="xref" href="DotNext.Threading.AsyncLockAcquisition.html#DotNext_Threading_AsyncLockAcquisition_AcquireReadLockAsync__1___0_System_Threading_CancellationToken_">AsyncLockAcquisition.AcquireReadLockAsync&lt;T&gt;(T, CancellationToken)</a>
-  </div>
-  <div>
-      <a class="xref" href="DotNext.Threading.AsyncLockAcquisition.html#DotNext_Threading_AsyncLockAcquisition_AcquireWriteLockAsync__1___0_System_TimeSpan_">AsyncLockAcquisition.AcquireWriteLockAsync&lt;T&gt;(T, TimeSpan)</a>
-  </div>
-  <div>
-      <a class="xref" href="DotNext.Threading.AsyncLockAcquisition.html#DotNext_Threading_AsyncLockAcquisition_AcquireWriteLockAsync__1___0_System_Threading_CancellationToken_">AsyncLockAcquisition.AcquireWriteLockAsync&lt;T&gt;(T, CancellationToken)</a>
-  </div>
-  <div>
-      <a class="xref" href="DotNext.Threading.AsyncLockAcquisition.html#DotNext_Threading_AsyncLockAcquisition_AcquireUpgradeableReadLockAsync__1___0_System_TimeSpan_">AsyncLockAcquisition.AcquireUpgradeableReadLockAsync&lt;T&gt;(T, TimeSpan)</a>
-  </div>
-  <div>
-      <a class="xref" href="DotNext.Threading.AsyncLockAcquisition.html#DotNext_Threading_AsyncLockAcquisition_AcquireUpgradeableReadLockAsync__1___0_System_Threading_CancellationToken_">AsyncLockAcquisition.AcquireUpgradeableReadLockAsync&lt;T&gt;(T, CancellationToken)</a>
-  </div>
-  <div>
-      <a class="xref" href="DotNext.ObjectExtensions.html#DotNext_ObjectExtensions_GetUserData__1___0_">ObjectExtensions.GetUserData&lt;T&gt;(T)</a>
-  </div>
-  <div>
-      <a class="xref" href="DotNext.ObjectExtensions.html#DotNext_ObjectExtensions_IsOneOf__1___0_System_Collections_Generic_IEnumerable___0__">ObjectExtensions.IsOneOf&lt;T&gt;(T, IEnumerable&lt;T&gt;)</a>
-  </div>
-  <div>
-      <a class="xref" href="DotNext.ObjectExtensions.html#DotNext_ObjectExtensions_IsOneOf__1___0___0___">ObjectExtensions.IsOneOf&lt;T&gt;(T, T[])</a>
-  </div>
-  <div>
-      <a class="xref" href="DotNext.ObjectExtensions.html#DotNext_ObjectExtensions_Decompose__3___0_System_Func___0___1__System_Func___0___2____1____2__">ObjectExtensions.Decompose&lt;T, R1, R2&gt;(T, Func&lt;T, R1&gt;, Func&lt;T, R2&gt;, out R1, out R2)</a>
-  </div>
-  <div>
-      <a class="xref" href="DotNext.ObjectExtensions.html#DotNext_ObjectExtensions_Decompose__3___0_DotNext_ValueFunc___0___1___DotNext_ValueFunc___0___2_____1____2__">ObjectExtensions.Decompose&lt;T, R1, R2&gt;(T, ValueFunc&lt;T, R1&gt;, ValueFunc&lt;T, R2&gt;, out R1, out R2)</a>
-  </div>
-  <div>
-      <a class="xref" href="DotNext.ObjectExtensions.html#DotNext_ObjectExtensions_Decompose__3___0_System_Func___0___1__System_Func___0___2__">ObjectExtensions.Decompose&lt;T, R1, R2&gt;(T, Func&lt;T, R1&gt;, Func&lt;T, R2&gt;)</a>
-  </div>
-  <div>
-      <a class="xref" href="DotNext.ObjectExtensions.html#DotNext_ObjectExtensions_Decompose__3___0_DotNext_ValueFunc___0___1___DotNext_ValueFunc___0___2___">ObjectExtensions.Decompose&lt;T, R1, R2&gt;(T, ValueFunc&lt;T, R1&gt;, ValueFunc&lt;T, R2&gt;)</a>
-  </div>
-  <div>
-      <a class="xref" href="DotNext.Threading.LockAcquisition.html#DotNext_Threading_LockAcquisition_AcquireReadLock__1___0_">LockAcquisition.AcquireReadLock&lt;T&gt;(T)</a>
-  </div>
-  <div>
-      <a class="xref" href="DotNext.Threading.LockAcquisition.html#DotNext_Threading_LockAcquisition_AcquireReadLock__1___0_System_TimeSpan_">LockAcquisition.AcquireReadLock&lt;T&gt;(T, TimeSpan)</a>
-  </div>
-  <div>
-      <a class="xref" href="DotNext.Threading.LockAcquisition.html#DotNext_Threading_LockAcquisition_AcquireWriteLock__1___0_">LockAcquisition.AcquireWriteLock&lt;T&gt;(T)</a>
-  </div>
-  <div>
-      <a class="xref" href="DotNext.Threading.LockAcquisition.html#DotNext_Threading_LockAcquisition_AcquireWriteLock__1___0_System_TimeSpan_">LockAcquisition.AcquireWriteLock&lt;T&gt;(T, TimeSpan)</a>
-  </div>
-  <div>
-      <a class="xref" href="DotNext.Threading.LockAcquisition.html#DotNext_Threading_LockAcquisition_AcquireUpgradeableReadLock__1___0_">LockAcquisition.AcquireUpgradeableReadLock&lt;T&gt;(T)</a>
-  </div>
-  <div>
-      <a class="xref" href="DotNext.Threading.LockAcquisition.html#DotNext_Threading_LockAcquisition_AcquireUpgradeableReadLock__1___0_System_TimeSpan_">LockAcquisition.AcquireUpgradeableReadLock&lt;T&gt;(T, TimeSpan)</a>
-  </div>
-  <div>
-      <a class="xref" href="DotNext.Linq.Expressions.ExpressionBuilder.html#DotNext_Linq_Expressions_ExpressionBuilder_Const__1___0_">ExpressionBuilder.Const&lt;T&gt;(T)</a>
-  </div>
-</article>
-          </div>
-          
-          <div class="hidden-sm col-md-2" role="complementary">
-            <div class="sideaffix">
-              <div class="contribution">
-                <ul class="nav">
-                  <li>
-                    <a href="https://github.com/sakno/dotNext/new/gh-pages/apiSpec/new?filename=DotNext_Net_Cluster_Consensus_Raft_ConsensusOnlyState.md&amp;value=---%0Auid%3A%20DotNext.Net.Cluster.Consensus.Raft.ConsensusOnlyState%0Asummary%3A%20'*You%20can%20override%20summary%20for%20the%20API%20here%20using%20*MARKDOWN*%20syntax'%0A---%0A%0A*Please%20type%20below%20more%20information%20about%20this%20API%3A*%0A%0A" class="contribution-link">Improve this Doc</a>
-                  </li>
-                  <li>
-                    <a href="https://github.com/sakno/dotNext/blob/gh-pages/src/cluster/DotNext.Net.Cluster/Net/Cluster/Consensus/Raft/ConsensusOnlyState.cs/#L21" class="contribution-link">View Source</a>
-                  </li>
-                </ul>
-              </div>
-              <nav class="bs-docs-sidebar hidden-print hidden-xs hidden-sm affix" id="affix">
-              <!-- <p><a class="back-to-top" href="#top">Back to top</a><p> -->
-              </nav>
-            </div>
-          </div>
-        </div>
-      </div>
-      
-      <footer>
-        <div class="grad-bottom"></div>
-        <div class="footer">
-          <div class="container">
-            <span class="pull-right">
-              <a href="#top">Back to top</a>
-            </span>
-            
-            <span>Generated by <strong>DocFX</strong></span>
-          </div>
-        </div>
-      </footer>
-    </div>
-    
-    <script type="text/javascript" src="../styles/docfx.vendor.js"></script>
-    <script type="text/javascript" src="../styles/docfx.js"></script>
-    <script type="text/javascript" src="../styles/main.js"></script>
-  </body>
-</html>
+</td>
+      </tr>
+    </tbody>
+  </table>
+  <h3 id="eii">Explicit Interface Implementations
+  </h3>
+  <span class="small pull-right mobile-hide">
+    <span class="divider">|</span>
+    <a href="https://github.com/sakno/DotNext/new/gh-pages/apiSpec/new?filename=DotNext_Net_Cluster_Consensus_Raft_ConsensusOnlyState_DotNext_Net_Cluster_Consensus_Raft_IPersistentState_EnsureConsistencyAsync_System_TimeSpan_System_Threading_CancellationToken_.md&amp;value=---%0Auid%3A%20DotNext.Net.Cluster.Consensus.Raft.ConsensusOnlyState.DotNext%23Net%23Cluster%23Consensus%23Raft%23IPersistentState%23EnsureConsistencyAsync(System.TimeSpan%2CSystem.Threading.CancellationToken)%0Asummary%3A%20'*You%20can%20override%20summary%20for%20the%20API%20here%20using%20*MARKDOWN*%20syntax'%0A---%0A%0A*Please%20type%20below%20more%20information%20about%20this%20API%3A*%0A%0A">Improve this Doc</a>
+  </span>
+  <span class="small pull-right mobile-hide">
+    <a href="https://github.com/sakno/DotNext/blob/gh-pages/src/cluster/DotNext.Net.Cluster/Net/Cluster/Consensus/Raft/ConsensusOnlyState.cs/#L270">View Source</a>
+  </span>
+  <a id="DotNext_Net_Cluster_Consensus_Raft_ConsensusOnlyState_DotNext_Net_Cluster_Consensus_Raft_IPersistentState_EnsureConsistencyAsync_" data-uid="DotNext.Net.Cluster.Consensus.Raft.ConsensusOnlyState.DotNext#Net#Cluster#Consensus#Raft#IPersistentState#EnsureConsistencyAsync*"></a>
+  <h4 id="DotNext_Net_Cluster_Consensus_Raft_ConsensusOnlyState_DotNext_Net_Cluster_Consensus_Raft_IPersistentState_EnsureConsistencyAsync_System_TimeSpan_System_Threading_CancellationToken_" data-uid="DotNext.Net.Cluster.Consensus.Raft.ConsensusOnlyState.DotNext#Net#Cluster#Consensus#Raft#IPersistentState#EnsureConsistencyAsync(System.TimeSpan,System.Threading.CancellationToken)">IPersistentState.EnsureConsistencyAsync(TimeSpan, CancellationToken)</h4>
+  <div class="markdown level1 summary"></div>
+  <div class="markdown level1 conceptual"></div>
+  <h5 class="decalaration">Declaration</h5>
+  <div class="codewrapper">
+    <pre><code class="lang-csharp hljs">Task IPersistentState.EnsureConsistencyAsync(TimeSpan timeout, CancellationToken token)</code></pre>
+  </div>
+  <h5 class="parameters">Parameters</h5>
+  <table class="table table-bordered table-striped table-condensed">
+    <thead>
+      <tr>
+        <th>Type</th>
+        <th>Name</th>
+        <th>Description</th>
+      </tr>
+    </thead>
+    <tbody>
+      <tr>
+        <td><a class="xref" href="https://docs.microsoft.com/dotnet/api/system.timespan">TimeSpan</a></td>
+        <td><span class="parametername">timeout</span></td>
+        <td></td>
+      </tr>
+      <tr>
+        <td><a class="xref" href="https://docs.microsoft.com/dotnet/api/system.threading.cancellationtoken">CancellationToken</a></td>
+        <td><span class="parametername">token</span></td>
+        <td></td>
+      </tr>
+    </tbody>
+  </table>
+  <h5 class="returns">Returns</h5>
+  <table class="table table-bordered table-striped table-condensed">
+    <thead>
+      <tr>
+        <th>Type</th>
+        <th>Description</th>
+      </tr>
+    </thead>
+    <tbody>
+      <tr>
+        <td><a class="xref" href="https://docs.microsoft.com/dotnet/api/system.threading.tasks.task">Task</a></td>
+        <td></td>
+      </tr>
+    </tbody>
+  </table>
+  <span class="small pull-right mobile-hide">
+    <span class="divider">|</span>
+    <a href="https://github.com/sakno/DotNext/new/gh-pages/apiSpec/new?filename=DotNext_Net_Cluster_Consensus_Raft_ConsensusOnlyState_DotNext_Net_Cluster_Consensus_Raft_IPersistentState_IncrementTermAsync.md&amp;value=---%0Auid%3A%20DotNext.Net.Cluster.Consensus.Raft.ConsensusOnlyState.DotNext%23Net%23Cluster%23Consensus%23Raft%23IPersistentState%23IncrementTermAsync%0Asummary%3A%20'*You%20can%20override%20summary%20for%20the%20API%20here%20using%20*MARKDOWN*%20syntax'%0A---%0A%0A*Please%20type%20below%20more%20information%20about%20this%20API%3A*%0A%0A">Improve this Doc</a>
+  </span>
+  <span class="small pull-right mobile-hide">
+    <a href="https://github.com/sakno/DotNext/blob/gh-pages/src/cluster/DotNext.Net.Cluster/Net/Cluster/Consensus/Raft/ConsensusOnlyState.cs/#L210">View Source</a>
+  </span>
+  <a id="DotNext_Net_Cluster_Consensus_Raft_ConsensusOnlyState_DotNext_Net_Cluster_Consensus_Raft_IPersistentState_IncrementTermAsync_" data-uid="DotNext.Net.Cluster.Consensus.Raft.ConsensusOnlyState.DotNext#Net#Cluster#Consensus#Raft#IPersistentState#IncrementTermAsync*"></a>
+  <h4 id="DotNext_Net_Cluster_Consensus_Raft_ConsensusOnlyState_DotNext_Net_Cluster_Consensus_Raft_IPersistentState_IncrementTermAsync" data-uid="DotNext.Net.Cluster.Consensus.Raft.ConsensusOnlyState.DotNext#Net#Cluster#Consensus#Raft#IPersistentState#IncrementTermAsync">IPersistentState.IncrementTermAsync()</h4>
+  <div class="markdown level1 summary"></div>
+  <div class="markdown level1 conceptual"></div>
+  <h5 class="decalaration">Declaration</h5>
+  <div class="codewrapper">
+    <pre><code class="lang-csharp hljs">ValueTask&lt;long&gt; IPersistentState.IncrementTermAsync()</code></pre>
+  </div>
+  <h5 class="returns">Returns</h5>
+  <table class="table table-bordered table-striped table-condensed">
+    <thead>
+      <tr>
+        <th>Type</th>
+        <th>Description</th>
+      </tr>
+    </thead>
+    <tbody>
+      <tr>
+        <td><a class="xref" href="https://docs.microsoft.com/dotnet/api/system.threading.tasks.valuetask-1">ValueTask</a>&lt;<a class="xref" href="https://docs.microsoft.com/dotnet/api/system.int64">Int64</a>&gt;</td>
+        <td></td>
+      </tr>
+    </tbody>
+  </table>
+  <span class="small pull-right mobile-hide">
+    <span class="divider">|</span>
+    <a href="https://github.com/sakno/DotNext/new/gh-pages/apiSpec/new?filename=DotNext_Net_Cluster_Consensus_Raft_ConsensusOnlyState_DotNext_Net_Cluster_Consensus_Raft_IPersistentState_IsVotedFor_DotNext_Net_Cluster_Consensus_Raft_IRaftClusterMember_.md&amp;value=---%0Auid%3A%20DotNext.Net.Cluster.Consensus.Raft.ConsensusOnlyState.DotNext%23Net%23Cluster%23Consensus%23Raft%23IPersistentState%23IsVotedFor(DotNext.Net.Cluster.Consensus.Raft.IRaftClusterMember)%0Asummary%3A%20'*You%20can%20override%20summary%20for%20the%20API%20here%20using%20*MARKDOWN*%20syntax'%0A---%0A%0A*Please%20type%20below%20more%20information%20about%20this%20API%3A*%0A%0A">Improve this Doc</a>
+  </span>
+  <span class="small pull-right mobile-hide">
+    <a href="https://github.com/sakno/DotNext/blob/gh-pages/src/cluster/DotNext.Net.Cluster/Net/Cluster/Consensus/Raft/ConsensusOnlyState.cs/#L215">View Source</a>
+  </span>
+  <a id="DotNext_Net_Cluster_Consensus_Raft_ConsensusOnlyState_DotNext_Net_Cluster_Consensus_Raft_IPersistentState_IsVotedFor_" data-uid="DotNext.Net.Cluster.Consensus.Raft.ConsensusOnlyState.DotNext#Net#Cluster#Consensus#Raft#IPersistentState#IsVotedFor*"></a>
+  <h4 id="DotNext_Net_Cluster_Consensus_Raft_ConsensusOnlyState_DotNext_Net_Cluster_Consensus_Raft_IPersistentState_IsVotedFor_DotNext_Net_Cluster_Consensus_Raft_IRaftClusterMember_" data-uid="DotNext.Net.Cluster.Consensus.Raft.ConsensusOnlyState.DotNext#Net#Cluster#Consensus#Raft#IPersistentState#IsVotedFor(DotNext.Net.Cluster.Consensus.Raft.IRaftClusterMember)">IPersistentState.IsVotedFor(IRaftClusterMember)</h4>
+  <div class="markdown level1 summary"></div>
+  <div class="markdown level1 conceptual"></div>
+  <h5 class="decalaration">Declaration</h5>
+  <div class="codewrapper">
+    <pre><code class="lang-csharp hljs">bool IPersistentState.IsVotedFor(IRaftClusterMember member)</code></pre>
+  </div>
+  <h5 class="parameters">Parameters</h5>
+  <table class="table table-bordered table-striped table-condensed">
+    <thead>
+      <tr>
+        <th>Type</th>
+        <th>Name</th>
+        <th>Description</th>
+      </tr>
+    </thead>
+    <tbody>
+      <tr>
+        <td><a class="xref" href="DotNext.Net.Cluster.Consensus.Raft.IRaftClusterMember.html">IRaftClusterMember</a></td>
+        <td><span class="parametername">member</span></td>
+        <td></td>
+      </tr>
+    </tbody>
+  </table>
+  <h5 class="returns">Returns</h5>
+  <table class="table table-bordered table-striped table-condensed">
+    <thead>
+      <tr>
+        <th>Type</th>
+        <th>Description</th>
+      </tr>
+    </thead>
+    <tbody>
+      <tr>
+        <td><a class="xref" href="https://docs.microsoft.com/dotnet/api/system.boolean">Boolean</a></td>
+        <td></td>
+      </tr>
+    </tbody>
+  </table>
+  <span class="small pull-right mobile-hide">
+    <span class="divider">|</span>
+    <a href="https://github.com/sakno/DotNext/new/gh-pages/apiSpec/new?filename=DotNext_Net_Cluster_Consensus_Raft_ConsensusOnlyState_DotNext_Net_Cluster_Consensus_Raft_IPersistentState_Term.md&amp;value=---%0Auid%3A%20DotNext.Net.Cluster.Consensus.Raft.ConsensusOnlyState.DotNext%23Net%23Cluster%23Consensus%23Raft%23IPersistentState%23Term%0Asummary%3A%20'*You%20can%20override%20summary%20for%20the%20API%20here%20using%20*MARKDOWN*%20syntax'%0A---%0A%0A*Please%20type%20below%20more%20information%20about%20this%20API%3A*%0A%0A">Improve this Doc</a>
+  </span>
+  <span class="small pull-right mobile-hide">
+    <a href="https://github.com/sakno/DotNext/blob/gh-pages/src/cluster/DotNext.Net.Cluster/Net/Cluster/Consensus/Raft/ConsensusOnlyState.cs/#L73">View Source</a>
+  </span>
+  <a id="DotNext_Net_Cluster_Consensus_Raft_ConsensusOnlyState_DotNext_Net_Cluster_Consensus_Raft_IPersistentState_Term_" data-uid="DotNext.Net.Cluster.Consensus.Raft.ConsensusOnlyState.DotNext#Net#Cluster#Consensus#Raft#IPersistentState#Term*"></a>
+  <h4 id="DotNext_Net_Cluster_Consensus_Raft_ConsensusOnlyState_DotNext_Net_Cluster_Consensus_Raft_IPersistentState_Term" data-uid="DotNext.Net.Cluster.Consensus.Raft.ConsensusOnlyState.DotNext#Net#Cluster#Consensus#Raft#IPersistentState#Term">IPersistentState.Term</h4>
+  <div class="markdown level1 summary"></div>
+  <div class="markdown level1 conceptual"></div>
+  <h5 class="decalaration">Declaration</h5>
+  <div class="codewrapper">
+    <pre><code class="lang-csharp hljs">long IPersistentState.Term { get; }</code></pre>
+  </div>
+  <h5 class="returns">Returns</h5>
+  <table class="table table-bordered table-striped table-condensed">
+    <thead>
+      <tr>
+        <th>Type</th>
+        <th>Description</th>
+      </tr>
+    </thead>
+    <tbody>
+      <tr>
+        <td><a class="xref" href="https://docs.microsoft.com/dotnet/api/system.int64">Int64</a></td>
+        <td></td>
+      </tr>
+    </tbody>
+  </table>
+  <span class="small pull-right mobile-hide">
+    <span class="divider">|</span>
+    <a href="https://github.com/sakno/DotNext/new/gh-pages/apiSpec/new?filename=DotNext_Net_Cluster_Consensus_Raft_ConsensusOnlyState_DotNext_Net_Cluster_Consensus_Raft_IPersistentState_UpdateTermAsync_System_Int64_.md&amp;value=---%0Auid%3A%20DotNext.Net.Cluster.Consensus.Raft.ConsensusOnlyState.DotNext%23Net%23Cluster%23Consensus%23Raft%23IPersistentState%23UpdateTermAsync(System.Int64)%0Asummary%3A%20'*You%20can%20override%20summary%20for%20the%20API%20here%20using%20*MARKDOWN*%20syntax'%0A---%0A%0A*Please%20type%20below%20more%20information%20about%20this%20API%3A*%0A%0A">Improve this Doc</a>
+  </span>
+  <span class="small pull-right mobile-hide">
+    <a href="https://github.com/sakno/DotNext/blob/gh-pages/src/cluster/DotNext.Net.Cluster/Net/Cluster/Consensus/Raft/ConsensusOnlyState.cs/#L249">View Source</a>
+  </span>
+  <a id="DotNext_Net_Cluster_Consensus_Raft_ConsensusOnlyState_DotNext_Net_Cluster_Consensus_Raft_IPersistentState_UpdateTermAsync_" data-uid="DotNext.Net.Cluster.Consensus.Raft.ConsensusOnlyState.DotNext#Net#Cluster#Consensus#Raft#IPersistentState#UpdateTermAsync*"></a>
+  <h4 id="DotNext_Net_Cluster_Consensus_Raft_ConsensusOnlyState_DotNext_Net_Cluster_Consensus_Raft_IPersistentState_UpdateTermAsync_System_Int64_" data-uid="DotNext.Net.Cluster.Consensus.Raft.ConsensusOnlyState.DotNext#Net#Cluster#Consensus#Raft#IPersistentState#UpdateTermAsync(System.Int64)">IPersistentState.UpdateTermAsync(Int64)</h4>
+  <div class="markdown level1 summary"></div>
+  <div class="markdown level1 conceptual"></div>
+  <h5 class="decalaration">Declaration</h5>
+  <div class="codewrapper">
+    <pre><code class="lang-csharp hljs">ValueTask IPersistentState.UpdateTermAsync(long value)</code></pre>
+  </div>
+  <h5 class="parameters">Parameters</h5>
+  <table class="table table-bordered table-striped table-condensed">
+    <thead>
+      <tr>
+        <th>Type</th>
+        <th>Name</th>
+        <th>Description</th>
+      </tr>
+    </thead>
+    <tbody>
+      <tr>
+        <td><a class="xref" href="https://docs.microsoft.com/dotnet/api/system.int64">Int64</a></td>
+        <td><span class="parametername">value</span></td>
+        <td></td>
+      </tr>
+    </tbody>
+  </table>
+  <h5 class="returns">Returns</h5>
+  <table class="table table-bordered table-striped table-condensed">
+    <thead>
+      <tr>
+        <th>Type</th>
+        <th>Description</th>
+      </tr>
+    </thead>
+    <tbody>
+      <tr>
+        <td><a class="xref" href="https://docs.microsoft.com/dotnet/api/system.threading.tasks.valuetask">ValueTask</a></td>
+        <td></td>
+      </tr>
+    </tbody>
+  </table>
+  <span class="small pull-right mobile-hide">
+    <span class="divider">|</span>
+    <a href="https://github.com/sakno/DotNext/new/gh-pages/apiSpec/new?filename=DotNext_Net_Cluster_Consensus_Raft_ConsensusOnlyState_DotNext_Net_Cluster_Consensus_Raft_IPersistentState_UpdateVotedForAsync_DotNext_Net_Cluster_Consensus_Raft_IRaftClusterMember_.md&amp;value=---%0Auid%3A%20DotNext.Net.Cluster.Consensus.Raft.ConsensusOnlyState.DotNext%23Net%23Cluster%23Consensus%23Raft%23IPersistentState%23UpdateVotedForAsync(DotNext.Net.Cluster.Consensus.Raft.IRaftClusterMember)%0Asummary%3A%20'*You%20can%20override%20summary%20for%20the%20API%20here%20using%20*MARKDOWN*%20syntax'%0A---%0A%0A*Please%20type%20below%20more%20information%20about%20this%20API%3A*%0A%0A">Improve this Doc</a>
+  </span>
+  <span class="small pull-right mobile-hide">
+    <a href="https://github.com/sakno/DotNext/blob/gh-pages/src/cluster/DotNext.Net.Cluster/Net/Cluster/Consensus/Raft/ConsensusOnlyState.cs/#L255">View Source</a>
+  </span>
+  <a id="DotNext_Net_Cluster_Consensus_Raft_ConsensusOnlyState_DotNext_Net_Cluster_Consensus_Raft_IPersistentState_UpdateVotedForAsync_" data-uid="DotNext.Net.Cluster.Consensus.Raft.ConsensusOnlyState.DotNext#Net#Cluster#Consensus#Raft#IPersistentState#UpdateVotedForAsync*"></a>
+  <h4 id="DotNext_Net_Cluster_Consensus_Raft_ConsensusOnlyState_DotNext_Net_Cluster_Consensus_Raft_IPersistentState_UpdateVotedForAsync_DotNext_Net_Cluster_Consensus_Raft_IRaftClusterMember_" data-uid="DotNext.Net.Cluster.Consensus.Raft.ConsensusOnlyState.DotNext#Net#Cluster#Consensus#Raft#IPersistentState#UpdateVotedForAsync(DotNext.Net.Cluster.Consensus.Raft.IRaftClusterMember)">IPersistentState.UpdateVotedForAsync(IRaftClusterMember)</h4>
+  <div class="markdown level1 summary"></div>
+  <div class="markdown level1 conceptual"></div>
+  <h5 class="decalaration">Declaration</h5>
+  <div class="codewrapper">
+    <pre><code class="lang-csharp hljs">ValueTask IPersistentState.UpdateVotedForAsync(IRaftClusterMember member)</code></pre>
+  </div>
+  <h5 class="parameters">Parameters</h5>
+  <table class="table table-bordered table-striped table-condensed">
+    <thead>
+      <tr>
+        <th>Type</th>
+        <th>Name</th>
+        <th>Description</th>
+      </tr>
+    </thead>
+    <tbody>
+      <tr>
+        <td><a class="xref" href="DotNext.Net.Cluster.Consensus.Raft.IRaftClusterMember.html">IRaftClusterMember</a></td>
+        <td><span class="parametername">member</span></td>
+        <td></td>
+      </tr>
+    </tbody>
+  </table>
+  <h5 class="returns">Returns</h5>
+  <table class="table table-bordered table-striped table-condensed">
+    <thead>
+      <tr>
+        <th>Type</th>
+        <th>Description</th>
+      </tr>
+    </thead>
+    <tbody>
+      <tr>
+        <td><a class="xref" href="https://docs.microsoft.com/dotnet/api/system.threading.tasks.valuetask">ValueTask</a></td>
+        <td></td>
+      </tr>
+    </tbody>
+  </table>
+  <h3 id="implements">Implements</h3>
+  <div>
+      <a class="xref" href="https://docs.microsoft.com/dotnet/api/system.idisposable">System.IDisposable</a>
+  </div>
+  <div>
+      <a class="xref" href="DotNext.Net.Cluster.Consensus.Raft.IPersistentState.html">IPersistentState</a>
+  </div>
+  <div>
+      <a class="xref" href="DotNext.IO.Log.IAuditTrail-1.html">IAuditTrail&lt;TEntry&gt;</a>
+  </div>
+  <h3 id="extensionmethods">Extension Methods</h3>
+  <div>
+      <a class="xref" href="DotNext.Threading.AsyncLockAcquisition.html#DotNext_Threading_AsyncLockAcquisition_AcquireLockAsync__1___0_System_TimeSpan_">AsyncLockAcquisition.AcquireLockAsync&lt;T&gt;(T, TimeSpan)</a>
+  </div>
+  <div>
+      <a class="xref" href="DotNext.Threading.AsyncLockAcquisition.html#DotNext_Threading_AsyncLockAcquisition_AcquireLockAsync__1___0_System_Threading_CancellationToken_">AsyncLockAcquisition.AcquireLockAsync&lt;T&gt;(T, CancellationToken)</a>
+  </div>
+  <div>
+      <a class="xref" href="DotNext.Threading.AsyncLockAcquisition.html#DotNext_Threading_AsyncLockAcquisition_AcquireReadLockAsync__1___0_System_TimeSpan_">AsyncLockAcquisition.AcquireReadLockAsync&lt;T&gt;(T, TimeSpan)</a>
+  </div>
+  <div>
+      <a class="xref" href="DotNext.Threading.AsyncLockAcquisition.html#DotNext_Threading_AsyncLockAcquisition_AcquireReadLockAsync__1___0_System_Threading_CancellationToken_">AsyncLockAcquisition.AcquireReadLockAsync&lt;T&gt;(T, CancellationToken)</a>
+  </div>
+  <div>
+      <a class="xref" href="DotNext.Threading.AsyncLockAcquisition.html#DotNext_Threading_AsyncLockAcquisition_AcquireWriteLockAsync__1___0_System_TimeSpan_">AsyncLockAcquisition.AcquireWriteLockAsync&lt;T&gt;(T, TimeSpan)</a>
+  </div>
+  <div>
+      <a class="xref" href="DotNext.Threading.AsyncLockAcquisition.html#DotNext_Threading_AsyncLockAcquisition_AcquireWriteLockAsync__1___0_System_Threading_CancellationToken_">AsyncLockAcquisition.AcquireWriteLockAsync&lt;T&gt;(T, CancellationToken)</a>
+  </div>
+  <div>
+      <a class="xref" href="DotNext.Threading.AsyncLockAcquisition.html#DotNext_Threading_AsyncLockAcquisition_AcquireUpgradeableReadLockAsync__1___0_System_TimeSpan_">AsyncLockAcquisition.AcquireUpgradeableReadLockAsync&lt;T&gt;(T, TimeSpan)</a>
+  </div>
+  <div>
+      <a class="xref" href="DotNext.Threading.AsyncLockAcquisition.html#DotNext_Threading_AsyncLockAcquisition_AcquireUpgradeableReadLockAsync__1___0_System_Threading_CancellationToken_">AsyncLockAcquisition.AcquireUpgradeableReadLockAsync&lt;T&gt;(T, CancellationToken)</a>
+  </div>
+  <div>
+      <a class="xref" href="DotNext.Linq.Expressions.ExpressionBuilder.html#DotNext_Linq_Expressions_ExpressionBuilder_Const__1___0_">ExpressionBuilder.Const&lt;T&gt;(T)</a>
+  </div>
+  <div>
+      <a class="xref" href="DotNext.ObjectExtensions.html#DotNext_ObjectExtensions_GetUserData__1___0_">ObjectExtensions.GetUserData&lt;T&gt;(T)</a>
+  </div>
+  <div>
+      <a class="xref" href="DotNext.ObjectExtensions.html#DotNext_ObjectExtensions_IsOneOf__1___0_System_Collections_Generic_IEnumerable___0__">ObjectExtensions.IsOneOf&lt;T&gt;(T, IEnumerable&lt;T&gt;)</a>
+  </div>
+  <div>
+      <a class="xref" href="DotNext.ObjectExtensions.html#DotNext_ObjectExtensions_IsOneOf__1___0___0___">ObjectExtensions.IsOneOf&lt;T&gt;(T, T[])</a>
+  </div>
+  <div>
+      <a class="xref" href="DotNext.ObjectExtensions.html#DotNext_ObjectExtensions_Decompose__3___0_System_Func___0___1__System_Func___0___2____1____2__">ObjectExtensions.Decompose&lt;T, R1, R2&gt;(T, Func&lt;T, R1&gt;, Func&lt;T, R2&gt;, out R1, out R2)</a>
+  </div>
+  <div>
+      <a class="xref" href="DotNext.ObjectExtensions.html#DotNext_ObjectExtensions_Decompose__3___0_DotNext_ValueFunc___0___1___DotNext_ValueFunc___0___2_____1____2__">ObjectExtensions.Decompose&lt;T, R1, R2&gt;(T, ValueFunc&lt;T, R1&gt;, ValueFunc&lt;T, R2&gt;, out R1, out R2)</a>
+  </div>
+  <div>
+      <a class="xref" href="DotNext.ObjectExtensions.html#DotNext_ObjectExtensions_Decompose__3___0_System_Func___0___1__System_Func___0___2__">ObjectExtensions.Decompose&lt;T, R1, R2&gt;(T, Func&lt;T, R1&gt;, Func&lt;T, R2&gt;)</a>
+  </div>
+  <div>
+      <a class="xref" href="DotNext.ObjectExtensions.html#DotNext_ObjectExtensions_Decompose__3___0_DotNext_ValueFunc___0___1___DotNext_ValueFunc___0___2___">ObjectExtensions.Decompose&lt;T, R1, R2&gt;(T, ValueFunc&lt;T, R1&gt;, ValueFunc&lt;T, R2&gt;)</a>
+  </div>
+  <div>
+      <a class="xref" href="DotNext.Threading.LockAcquisition.html#DotNext_Threading_LockAcquisition_AcquireReadLock__1___0_">LockAcquisition.AcquireReadLock&lt;T&gt;(T)</a>
+  </div>
+  <div>
+      <a class="xref" href="DotNext.Threading.LockAcquisition.html#DotNext_Threading_LockAcquisition_AcquireReadLock__1___0_System_TimeSpan_">LockAcquisition.AcquireReadLock&lt;T&gt;(T, TimeSpan)</a>
+  </div>
+  <div>
+      <a class="xref" href="DotNext.Threading.LockAcquisition.html#DotNext_Threading_LockAcquisition_AcquireWriteLock__1___0_">LockAcquisition.AcquireWriteLock&lt;T&gt;(T)</a>
+  </div>
+  <div>
+      <a class="xref" href="DotNext.Threading.LockAcquisition.html#DotNext_Threading_LockAcquisition_AcquireWriteLock__1___0_System_TimeSpan_">LockAcquisition.AcquireWriteLock&lt;T&gt;(T, TimeSpan)</a>
+  </div>
+  <div>
+      <a class="xref" href="DotNext.Threading.LockAcquisition.html#DotNext_Threading_LockAcquisition_AcquireUpgradeableReadLock__1___0_">LockAcquisition.AcquireUpgradeableReadLock&lt;T&gt;(T)</a>
+  </div>
+  <div>
+      <a class="xref" href="DotNext.Threading.LockAcquisition.html#DotNext_Threading_LockAcquisition_AcquireUpgradeableReadLock__1___0_System_TimeSpan_">LockAcquisition.AcquireUpgradeableReadLock&lt;T&gt;(T, TimeSpan)</a>
+  </div>
+</article>
+          </div>
+          
+          <div class="hidden-sm col-md-2" role="complementary">
+            <div class="sideaffix">
+              <div class="contribution">
+                <ul class="nav">
+                  <li>
+                    <a href="https://github.com/sakno/DotNext/new/gh-pages/apiSpec/new?filename=DotNext_Net_Cluster_Consensus_Raft_ConsensusOnlyState.md&amp;value=---%0Auid%3A%20DotNext.Net.Cluster.Consensus.Raft.ConsensusOnlyState%0Asummary%3A%20'*You%20can%20override%20summary%20for%20the%20API%20here%20using%20*MARKDOWN*%20syntax'%0A---%0A%0A*Please%20type%20below%20more%20information%20about%20this%20API%3A*%0A%0A" class="contribution-link">Improve this Doc</a>
+                  </li>
+                  <li>
+                    <a href="https://github.com/sakno/DotNext/blob/gh-pages/src/cluster/DotNext.Net.Cluster/Net/Cluster/Consensus/Raft/ConsensusOnlyState.cs/#L21" class="contribution-link">View Source</a>
+                  </li>
+                </ul>
+              </div>
+              <nav class="bs-docs-sidebar hidden-print hidden-xs hidden-sm affix" id="affix">
+              <!-- <p><a class="back-to-top" href="#top">Back to top</a><p> -->
+              </nav>
+            </div>
+          </div>
+        </div>
+      </div>
+      
+      <footer>
+        <div class="grad-bottom"></div>
+        <div class="footer">
+          <div class="container">
+            <span class="pull-right">
+              <a href="#top">Back to top</a>
+            </span>
+            
+            <span>Generated by <strong>DocFX</strong></span>
+          </div>
+        </div>
+      </footer>
+    </div>
+    
+    <script type="text/javascript" src="../styles/docfx.vendor.js"></script>
+    <script type="text/javascript" src="../styles/docfx.js"></script>
+    <script type="text/javascript" src="../styles/main.js"></script>
+  </body>
+</html>
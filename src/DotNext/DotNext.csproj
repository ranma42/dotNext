﻿<Project Sdk="Microsoft.NET.Sdk">

  <PropertyGroup>
<<<<<<< HEAD
    <TargetFramework>netstandard2.0</TargetFramework>
=======
    <TargetFramework>netstandard2.1</TargetFramework>
    <Nullable>enable</Nullable>
>>>>>>> db8f48f6
    <RootNamespace>DotNext</RootNamespace>
    <Authors>Roman Sakno</Authors>
    <Company />
    <Product>.NEXT Family of Libraries</Product>
<<<<<<< HEAD
    <Version>1.2.10</Version>
=======
    <Version>2.0.0</Version>
>>>>>>> db8f48f6
	<AssemblyName>DotNext</AssemblyName>
    <PackageLicenseExpression>MIT</PackageLicenseExpression>
    <PackageProjectUrl>https://sakno.github.io/dotNext/</PackageProjectUrl>
    <RepositoryUrl>https://github.com/sakno/dotNext.git</RepositoryUrl>
    <RepositoryType>git</RepositoryType>
    <PackageTags>extensions;.netstandard;performance;hashcode;randomstring;valuetype;delegate</PackageTags>
    <Copyright>Copyright © Roman Sakno 2019</Copyright>
	<GenerateDocumentationFile>true</GenerateDocumentationFile>
	<Description>Provides various extensions of .NET Base Class Library</Description>
    <PackageIcon>logo.png</PackageIcon>
  <PackageReleaseNotes>https://github.com/sakno/dotNext/blob/master/CHANGELOG.md</PackageReleaseNotes>
  </PropertyGroup>
  
  <PropertyGroup>
    <AllowUnsafeBlocks>true</AllowUnsafeBlocks>
  </PropertyGroup>

  <PropertyGroup Condition="'$(Configuration)|$(Platform)'=='Debug|AnyCPU'">
	  <DocumentationFile>bin\$(Configuration)\$(TargetFramework)\$(AssemblyName).xml</DocumentationFile>
	  <CodeAnalysisRuleSet>../DotNext.ruleset</CodeAnalysisRuleSet>
  </PropertyGroup>

  <PropertyGroup Condition="'$(Configuration)|$(Platform)'=='Bench|AnyCPU'">
    <Optimize>true</Optimize>
    <DebugType>none</DebugType>
  </PropertyGroup>

  <PropertyGroup Condition="'$(Configuration)|$(Platform)'=='Release|AnyCPU'">
    <Optimize>true</Optimize>
	  <DocumentationFile>bin\$(Configuration)\$(TargetFramework)\$(AssemblyName).xml</DocumentationFile>
    <SignAssembly>true</SignAssembly>
    <DelaySign>false</DelaySign>
    <AssemblyOriginatorKeyFile>../dotnext.snk</AssemblyOriginatorKeyFile>
    <DebugType>embedded</DebugType>
  </PropertyGroup>

  <ItemGroup>
<<<<<<< HEAD
    <PackageReference Include="Microsoft.CodeAnalysis.FxCopAnalyzers" Version="2.9.8" Condition="'$(Configuration)'=='Debug'" PrivateAssets="all" />
    <PackageReference Include="System.Memory" Version="4.5.3" />
    <PackageReference Include="System.Runtime.CompilerServices.Unsafe" Version="4.7.0" />
    <PackageReference Include="System.Buffers" Version="4.5.0" />
    <PackageReference Include="Fody" Version="6.0.5" PrivateAssets="all" />
=======
    <Compile Remove="Runtime\InteropServices\**" />
    <EmbeddedResource Remove="Runtime\InteropServices\**" />
    <None Remove="Runtime\InteropServices\**" />
  </ItemGroup>

  <ItemGroup>
    <PackageReference Include="Microsoft.CodeAnalysis.FxCopAnalyzers" Version="2.9.8" Condition="'$(Configuration)'=='Debug'" PrivateAssets="all" />
    <PackageReference Include="System.Runtime.CompilerServices.Unsafe" Version="4.7.0" />
    <PackageReference Include="Fody" Version="6.0.8" PrivateAssets="all" />
>>>>>>> db8f48f6
    <PackageReference Include="DotNext.Augmentation.Fody" Version="1.2.4" PrivateAssets="all" />
    <PackageReference Include="InlineIL.Fody" Version="1.3.4" PrivateAssets="all" />
    <PackageReference Include="Microsoft.SourceLink.GitHub" Version="1.0.0" PrivateAssets="All" />
  </ItemGroup>

  <ItemGroup>
    <EmbeddedResource Include="ExceptionMessages.restext">
      <Generator></Generator>
    </EmbeddedResource>
    <None Include="../../logo.png">
      <Pack>True</Pack>
      <PackagePath></PackagePath>
    </None>
  </ItemGroup>

</Project><|MERGE_RESOLUTION|>--- conflicted
+++ resolved
@@ -1,21 +1,13 @@
 ﻿<Project Sdk="Microsoft.NET.Sdk">
 
   <PropertyGroup>
-<<<<<<< HEAD
-    <TargetFramework>netstandard2.0</TargetFramework>
-=======
     <TargetFramework>netstandard2.1</TargetFramework>
     <Nullable>enable</Nullable>
->>>>>>> db8f48f6
     <RootNamespace>DotNext</RootNamespace>
     <Authors>Roman Sakno</Authors>
     <Company />
     <Product>.NEXT Family of Libraries</Product>
-<<<<<<< HEAD
-    <Version>1.2.10</Version>
-=======
     <Version>2.0.0</Version>
->>>>>>> db8f48f6
 	<AssemblyName>DotNext</AssemblyName>
     <PackageLicenseExpression>MIT</PackageLicenseExpression>
     <PackageProjectUrl>https://sakno.github.io/dotNext/</PackageProjectUrl>
@@ -53,13 +45,6 @@
   </PropertyGroup>
 
   <ItemGroup>
-<<<<<<< HEAD
-    <PackageReference Include="Microsoft.CodeAnalysis.FxCopAnalyzers" Version="2.9.8" Condition="'$(Configuration)'=='Debug'" PrivateAssets="all" />
-    <PackageReference Include="System.Memory" Version="4.5.3" />
-    <PackageReference Include="System.Runtime.CompilerServices.Unsafe" Version="4.7.0" />
-    <PackageReference Include="System.Buffers" Version="4.5.0" />
-    <PackageReference Include="Fody" Version="6.0.5" PrivateAssets="all" />
-=======
     <Compile Remove="Runtime\InteropServices\**" />
     <EmbeddedResource Remove="Runtime\InteropServices\**" />
     <None Remove="Runtime\InteropServices\**" />
@@ -69,7 +54,6 @@
     <PackageReference Include="Microsoft.CodeAnalysis.FxCopAnalyzers" Version="2.9.8" Condition="'$(Configuration)'=='Debug'" PrivateAssets="all" />
     <PackageReference Include="System.Runtime.CompilerServices.Unsafe" Version="4.7.0" />
     <PackageReference Include="Fody" Version="6.0.8" PrivateAssets="all" />
->>>>>>> db8f48f6
     <PackageReference Include="DotNext.Augmentation.Fody" Version="1.2.4" PrivateAssets="all" />
     <PackageReference Include="InlineIL.Fody" Version="1.3.4" PrivateAssets="all" />
     <PackageReference Include="Microsoft.SourceLink.GitHub" Version="1.0.0" PrivateAssets="All" />

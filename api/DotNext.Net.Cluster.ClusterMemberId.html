--- conflicted
+++ resolved
@@ -1,15 +1,14 @@
-﻿<!DOCTYPE html>
-<!--[if IE]><![endif]-->
-<html>
+﻿<!DOCTYPE html>
+<!--[if IE]><![endif]-->
+<html>
   
   <head>
     <meta charset="utf-8">
     <meta http-equiv="X-UA-Compatible" content="IE=edge,chrome=1">
-    <title>Struct ClusterMemberId
+    <title>Struct ClusterMemberId
    | .NEXT </title>
     <meta name="viewport" content="width=device-width">
-    <meta name="title" content="Struct ClusterMemberId
-<<<<<<< HEAD
+    <meta name="title" content="Struct ClusterMemberId
    | .NEXT ">
     <meta name="generator" content="docfx 2.50.0.0">
     
@@ -23,590 +22,578 @@
     
     
     
-=======
-   | .NEXT ">
-    <meta name="generator" content="docfx 2.49.0.0">
-    
-    <link rel="shortcut icon" href="../fav.ico">
-    <link rel="stylesheet" href="../styles/docfx.vendor.css">
-    <link rel="stylesheet" href="../styles/docfx.css">
-    <link rel="stylesheet" href="../styles/main.css">
-    <link href="https://fonts.googleapis.com/css?family=Open+Sans" rel="stylesheet">
-    <meta property="docfx:navrel" content="../toc.html">
-    <meta property="docfx:tocrel" content="toc.html">
-    
-    
-    
->>>>>>> ceac8404
-  </head>  <body data-spy="scroll" data-target="#affix" data-offset="120">
-    <div id="wrapper">
-      <header>
-        
-        <nav id="autocollapse" class="navbar navbar-inverse ng-scope" role="navigation">
-          <div class="container">
-            <div class="navbar-header">
-              <button type="button" class="navbar-toggle" data-toggle="collapse" data-target="#navbar">
-                <span class="sr-only">Toggle navigation</span>
-                <span class="icon-bar"></span>
-                <span class="icon-bar"></span>
-                <span class="icon-bar"></span>
-              </button>
-              
-              <a class="navbar-brand" href="../index.html">
-                <img id="logo" class="svg" src="../doc_logo.png" alt="">
-              </a>
-            </div>
-            <div class="collapse navbar-collapse" id="navbar">
-              <form class="navbar-form navbar-right" role="search" id="search">
-                <div class="form-group">
-                  <input type="text" class="form-control" id="search-query" placeholder="Search" autocomplete="off">
-                </div>
-              </form>
-            </div>
-          </div>
-        </nav>
-        
-        <div class="subnav navbar navbar-default">
-          <div class="container hide-when-search" id="breadcrumb">
-            <ul class="breadcrumb">
-              <li></li>
-            </ul>
-          </div>
-        </div>
-      </header>
-      <div role="main" class="container body-content hide-when-search">
-        
-        <div class="sidenav hide-when-search">
-          <a class="btn toc-toggle collapse" data-toggle="collapse" href="#sidetoggle" aria-expanded="false" aria-controls="sidetoggle">Show / Hide Table of Contents</a>
-          <div class="sidetoggle collapse" id="sidetoggle">
-            <div id="sidetoc"></div>
-          </div>
-        </div>
-        <div class="article row grid-right">
-          <div class="col-md-10">
-            <article class="content wrap" id="_content" data-uid="DotNext.Net.Cluster.ClusterMemberId">
-  
-  
-  <h1 id="DotNext_Net_Cluster_ClusterMemberId" data-uid="DotNext.Net.Cluster.ClusterMemberId" class="text-break">Struct ClusterMemberId
-  </h1>
+  </head>  <body data-spy="scroll" data-target="#affix" data-offset="120">
+    <div id="wrapper">
+      <header>
+        
+        <nav id="autocollapse" class="navbar navbar-inverse ng-scope" role="navigation">
+          <div class="container">
+            <div class="navbar-header">
+              <button type="button" class="navbar-toggle" data-toggle="collapse" data-target="#navbar">
+                <span class="sr-only">Toggle navigation</span>
+                <span class="icon-bar"></span>
+                <span class="icon-bar"></span>
+                <span class="icon-bar"></span>
+              </button>
+              
+              <a class="navbar-brand" href="../index.html">
+                <img id="logo" class="svg" src="../doc_logo.png" alt="">
+              </a>
+            </div>
+            <div class="collapse navbar-collapse" id="navbar">
+              <form class="navbar-form navbar-right" role="search" id="search">
+                <div class="form-group">
+                  <input type="text" class="form-control" id="search-query" placeholder="Search" autocomplete="off">
+                </div>
+              </form>
+            </div>
+          </div>
+        </nav>
+        
+        <div class="subnav navbar navbar-default">
+          <div class="container hide-when-search" id="breadcrumb">
+            <ul class="breadcrumb">
+              <li></li>
+            </ul>
+          </div>
+        </div>
+      </header>
+      <div role="main" class="container body-content hide-when-search">
+        
+        <div class="sidenav hide-when-search">
+          <a class="btn toc-toggle collapse" data-toggle="collapse" href="#sidetoggle" aria-expanded="false" aria-controls="sidetoggle">Show / Hide Table of Contents</a>
+          <div class="sidetoggle collapse" id="sidetoggle">
+            <div id="sidetoc"></div>
+          </div>
+        </div>
+        <div class="article row grid-right">
+          <div class="col-md-10">
+            <article class="content wrap" id="_content" data-uid="DotNext.Net.Cluster.ClusterMemberId">
+  
+  
+  <h1 id="DotNext_Net_Cluster_ClusterMemberId" data-uid="DotNext.Net.Cluster.ClusterMemberId" class="text-break">Struct ClusterMemberId
+  </h1>
   <div class="markdown level0 summary"><p>Represents unique identifier of cluster member.</p>
-</div>
-  <div class="markdown level0 conceptual"></div>
-  <div classs="implements">
-    <h5>Implements</h5>
-    <div><a class="xref" href="https://docs.microsoft.com/dotnet/api/system.iequatable-1">IEquatable</a>&lt;<a class="xref" href="DotNext.Net.Cluster.ClusterMemberId.html">ClusterMemberId</a>&gt;</div>
-    <div><a class="xref" href="https://docs.microsoft.com/dotnet/api/system.runtime.serialization.iserializable">ISerializable</a></div>
-  </div>
-  <div class="inheritedMembers">
-    <h5>Inherited Members</h5>
-    <div>
-      <a class="xref" href="https://docs.microsoft.com/dotnet/api/system.object.equals#System_Object_Equals_System_Object_System_Object_">Object.Equals(Object, Object)</a>
-    </div>
-    <div>
-      <a class="xref" href="https://docs.microsoft.com/dotnet/api/system.object.gettype#System_Object_GetType">Object.GetType()</a>
-    </div>
-    <div>
-      <a class="xref" href="https://docs.microsoft.com/dotnet/api/system.object.referenceequals#System_Object_ReferenceEquals_System_Object_System_Object_">Object.ReferenceEquals(Object, Object)</a>
-    </div>
-  </div>
-  <h6><strong>Namespace</strong>: <a class="xref" href="DotNext.Net.Cluster.html">DotNext.Net.Cluster</a></h6>
-  <h6><strong>Assembly</strong>: DotNext.Net.Cluster.dll</h6>
-  <h5 id="DotNext_Net_Cluster_ClusterMemberId_syntax">Syntax</h5>
-  <div class="codewrapper">
+</div>
+  <div class="markdown level0 conceptual"></div>
+  <div classs="implements">
+    <h5>Implements</h5>
+    <div><a class="xref" href="https://docs.microsoft.com/dotnet/api/system.iequatable-1">IEquatable</a>&lt;<a class="xref" href="DotNext.Net.Cluster.ClusterMemberId.html">ClusterMemberId</a>&gt;</div>
+    <div><a class="xref" href="https://docs.microsoft.com/dotnet/api/system.runtime.serialization.iserializable">ISerializable</a></div>
+  </div>
+  <div class="inheritedMembers">
+    <h5>Inherited Members</h5>
+    <div>
+      <a class="xref" href="https://docs.microsoft.com/dotnet/api/system.object.equals#System_Object_Equals_System_Object_System_Object_">Object.Equals(Object, Object)</a>
+    </div>
+    <div>
+      <a class="xref" href="https://docs.microsoft.com/dotnet/api/system.object.gettype#System_Object_GetType">Object.GetType()</a>
+    </div>
+    <div>
+      <a class="xref" href="https://docs.microsoft.com/dotnet/api/system.object.referenceequals#System_Object_ReferenceEquals_System_Object_System_Object_">Object.ReferenceEquals(Object, Object)</a>
+    </div>
+  </div>
+  <h6><strong>Namespace</strong>: <a class="xref" href="DotNext.Net.Cluster.html">DotNext.Net.Cluster</a></h6>
+  <h6><strong>Assembly</strong>: DotNext.Net.Cluster.dll</h6>
+  <h5 id="DotNext_Net_Cluster_ClusterMemberId_syntax">Syntax</h5>
+  <div class="codewrapper">
     <pre><code class="lang-csharp hljs">[Serializable]
-public struct ClusterMemberId : IEquatable&lt;ClusterMemberId&gt;, ISerializable</code></pre>
-  </div>
-  <h3 id="constructors">Constructors
-  </h3>
-  <span class="small pull-right mobile-hide">
-    <span class="divider">|</span>
-    <a href="https://github.com/sakno/dotNext/new/gh-pages/apiSpec/new?filename=DotNext_Net_Cluster_ClusterMemberId__ctor_System_ReadOnlySpan_System_Byte__.md&amp;value=---%0Auid%3A%20DotNext.Net.Cluster.ClusterMemberId.%23ctor(System.ReadOnlySpan%7BSystem.Byte%7D)%0Asummary%3A%20'*You%20can%20override%20summary%20for%20the%20API%20here%20using%20*MARKDOWN*%20syntax'%0A---%0A%0A*Please%20type%20below%20more%20information%20about%20this%20API%3A*%0A%0A">Improve this Doc</a>
-  </span>
-  <span class="small pull-right mobile-hide">
-    <a href="https://github.com/sakno/dotNext/blob/gh-pages/src/cluster/DotNext.Net.Cluster/Net/Cluster/ClusterMemberId.cs/#L48">View Source</a>
-  </span>
-  <a id="DotNext_Net_Cluster_ClusterMemberId__ctor_" data-uid="DotNext.Net.Cluster.ClusterMemberId.#ctor*"></a>
-  <h4 id="DotNext_Net_Cluster_ClusterMemberId__ctor_System_ReadOnlySpan_System_Byte__" data-uid="DotNext.Net.Cluster.ClusterMemberId.#ctor(System.ReadOnlySpan{System.Byte})">ClusterMemberId(ReadOnlySpan&lt;Byte&gt;)</h4>
+public struct ClusterMemberId : IEquatable&lt;ClusterMemberId&gt;, ISerializable</code></pre>
+  </div>
+  <h3 id="constructors">Constructors
+  </h3>
+  <span class="small pull-right mobile-hide">
+    <span class="divider">|</span>
+    <a href="https://github.com/sakno/DotNext/new/gh-pages/apiSpec/new?filename=DotNext_Net_Cluster_ClusterMemberId__ctor_System_ReadOnlySpan_System_Byte__.md&amp;value=---%0Auid%3A%20DotNext.Net.Cluster.ClusterMemberId.%23ctor(System.ReadOnlySpan%7BSystem.Byte%7D)%0Asummary%3A%20'*You%20can%20override%20summary%20for%20the%20API%20here%20using%20*MARKDOWN*%20syntax'%0A---%0A%0A*Please%20type%20below%20more%20information%20about%20this%20API%3A*%0A%0A">Improve this Doc</a>
+  </span>
+  <span class="small pull-right mobile-hide">
+    <a href="https://github.com/sakno/DotNext/blob/gh-pages/src/cluster/DotNext.Net.Cluster/Net/Cluster/ClusterMemberId.cs/#L48">View Source</a>
+  </span>
+  <a id="DotNext_Net_Cluster_ClusterMemberId__ctor_" data-uid="DotNext.Net.Cluster.ClusterMemberId.#ctor*"></a>
+  <h4 id="DotNext_Net_Cluster_ClusterMemberId__ctor_System_ReadOnlySpan_System_Byte__" data-uid="DotNext.Net.Cluster.ClusterMemberId.#ctor(System.ReadOnlySpan{System.Byte})">ClusterMemberId(ReadOnlySpan&lt;Byte&gt;)</h4>
   <div class="markdown level1 summary"><p>Initializes a new unique identifier from set of bytes.</p>
-</div>
-  <div class="markdown level1 conceptual"></div>
-  <h5 class="decalaration">Declaration</h5>
-  <div class="codewrapper">
-    <pre><code class="lang-csharp hljs">public ClusterMemberId(ReadOnlySpan&lt;byte&gt; bytes)</code></pre>
-  </div>
-  <h5 class="parameters">Parameters</h5>
-  <table class="table table-bordered table-striped table-condensed">
-    <thead>
-      <tr>
-        <th>Type</th>
-        <th>Name</th>
-        <th>Description</th>
-      </tr>
-    </thead>
-    <tbody>
-      <tr>
-        <td><a class="xref" href="https://docs.microsoft.com/dotnet/api/system.readonlyspan-1">ReadOnlySpan</a>&lt;<a class="xref" href="https://docs.microsoft.com/dotnet/api/system.byte">Byte</a>&gt;</td>
-        <td><span class="parametername">bytes</span></td>
+</div>
+  <div class="markdown level1 conceptual"></div>
+  <h5 class="decalaration">Declaration</h5>
+  <div class="codewrapper">
+    <pre><code class="lang-csharp hljs">public ClusterMemberId(ReadOnlySpan&lt;byte&gt; bytes)</code></pre>
+  </div>
+  <h5 class="parameters">Parameters</h5>
+  <table class="table table-bordered table-striped table-condensed">
+    <thead>
+      <tr>
+        <th>Type</th>
+        <th>Name</th>
+        <th>Description</th>
+      </tr>
+    </thead>
+    <tbody>
+      <tr>
+        <td><a class="xref" href="https://docs.microsoft.com/dotnet/api/system.readonlyspan-1">ReadOnlySpan</a>&lt;<a class="xref" href="https://docs.microsoft.com/dotnet/api/system.byte">Byte</a>&gt;</td>
+        <td><span class="parametername">bytes</span></td>
         <td><p>The memory block of bytes.</p>
-</td>
-      </tr>
-    </tbody>
-  </table>
-  <h5 class="exceptions">Exceptions</h5>
-  <table class="table table-bordered table-striped table-condensed">
-    <thead>
-      <tr>
-        <th>Type</th>
-        <th>Condition</th>
-      </tr>
-    </thead>
-    <tbody>
-      <tr>
-        <td><a class="xref" href="https://docs.microsoft.com/dotnet/api/system.argumentoutofrangeexception">ArgumentOutOfRangeException</a></td>
+</td>
+      </tr>
+    </tbody>
+  </table>
+  <h5 class="exceptions">Exceptions</h5>
+  <table class="table table-bordered table-striped table-condensed">
+    <thead>
+      <tr>
+        <th>Type</th>
+        <th>Condition</th>
+      </tr>
+    </thead>
+    <tbody>
+      <tr>
+        <td><a class="xref" href="https://docs.microsoft.com/dotnet/api/system.argumentoutofrangeexception">ArgumentOutOfRangeException</a></td>
         <td><p><code data-dev-comment-type="paramref" class="paramref">bytes</code> is too small.</p>
-</td>
-      </tr>
-    </tbody>
-  </table>
-  <h3 id="methods">Methods
-  </h3>
-  <span class="small pull-right mobile-hide">
-    <span class="divider">|</span>
-    <a href="https://github.com/sakno/dotNext/new/gh-pages/apiSpec/new?filename=DotNext_Net_Cluster_ClusterMemberId_Equals_DotNext_Net_Cluster_ClusterMemberId_.md&amp;value=---%0Auid%3A%20DotNext.Net.Cluster.ClusterMemberId.Equals(DotNext.Net.Cluster.ClusterMemberId)%0Asummary%3A%20'*You%20can%20override%20summary%20for%20the%20API%20here%20using%20*MARKDOWN*%20syntax'%0A---%0A%0A*Please%20type%20below%20more%20information%20about%20this%20API%3A*%0A%0A">Improve this Doc</a>
-  </span>
-  <span class="small pull-right mobile-hide">
-    <a href="https://github.com/sakno/dotNext/blob/gh-pages/src/cluster/DotNext.Net.Cluster/Net/Cluster/ClusterMemberId.cs/#L62">View Source</a>
-  </span>
-  <a id="DotNext_Net_Cluster_ClusterMemberId_Equals_" data-uid="DotNext.Net.Cluster.ClusterMemberId.Equals*"></a>
-  <h4 id="DotNext_Net_Cluster_ClusterMemberId_Equals_DotNext_Net_Cluster_ClusterMemberId_" data-uid="DotNext.Net.Cluster.ClusterMemberId.Equals(DotNext.Net.Cluster.ClusterMemberId)">Equals(ClusterMemberId)</h4>
+</td>
+      </tr>
+    </tbody>
+  </table>
+  <h3 id="methods">Methods
+  </h3>
+  <span class="small pull-right mobile-hide">
+    <span class="divider">|</span>
+    <a href="https://github.com/sakno/DotNext/new/gh-pages/apiSpec/new?filename=DotNext_Net_Cluster_ClusterMemberId_Equals_DotNext_Net_Cluster_ClusterMemberId_.md&amp;value=---%0Auid%3A%20DotNext.Net.Cluster.ClusterMemberId.Equals(DotNext.Net.Cluster.ClusterMemberId)%0Asummary%3A%20'*You%20can%20override%20summary%20for%20the%20API%20here%20using%20*MARKDOWN*%20syntax'%0A---%0A%0A*Please%20type%20below%20more%20information%20about%20this%20API%3A*%0A%0A">Improve this Doc</a>
+  </span>
+  <span class="small pull-right mobile-hide">
+    <a href="https://github.com/sakno/DotNext/blob/gh-pages/src/cluster/DotNext.Net.Cluster/Net/Cluster/ClusterMemberId.cs/#L62">View Source</a>
+  </span>
+  <a id="DotNext_Net_Cluster_ClusterMemberId_Equals_" data-uid="DotNext.Net.Cluster.ClusterMemberId.Equals*"></a>
+  <h4 id="DotNext_Net_Cluster_ClusterMemberId_Equals_DotNext_Net_Cluster_ClusterMemberId_" data-uid="DotNext.Net.Cluster.ClusterMemberId.Equals(DotNext.Net.Cluster.ClusterMemberId)">Equals(ClusterMemberId)</h4>
   <div class="markdown level1 summary"><p>Determines whether the current identifier is equal
 to another identifier.</p>
-</div>
-  <div class="markdown level1 conceptual"></div>
-  <h5 class="decalaration">Declaration</h5>
-  <div class="codewrapper">
-    <pre><code class="lang-csharp hljs">public bool Equals(ClusterMemberId other)</code></pre>
-  </div>
-  <h5 class="parameters">Parameters</h5>
-  <table class="table table-bordered table-striped table-condensed">
-    <thead>
-      <tr>
-        <th>Type</th>
-        <th>Name</th>
-        <th>Description</th>
-      </tr>
-    </thead>
-    <tbody>
-      <tr>
-        <td><a class="xref" href="DotNext.Net.Cluster.ClusterMemberId.html">ClusterMemberId</a></td>
-        <td><span class="parametername">other</span></td>
+</div>
+  <div class="markdown level1 conceptual"></div>
+  <h5 class="decalaration">Declaration</h5>
+  <div class="codewrapper">
+    <pre><code class="lang-csharp hljs">public bool Equals(ClusterMemberId other)</code></pre>
+  </div>
+  <h5 class="parameters">Parameters</h5>
+  <table class="table table-bordered table-striped table-condensed">
+    <thead>
+      <tr>
+        <th>Type</th>
+        <th>Name</th>
+        <th>Description</th>
+      </tr>
+    </thead>
+    <tbody>
+      <tr>
+        <td><a class="xref" href="DotNext.Net.Cluster.ClusterMemberId.html">ClusterMemberId</a></td>
+        <td><span class="parametername">other</span></td>
         <td><p>The identifier to compare.</p>
-</td>
-      </tr>
-    </tbody>
-  </table>
-  <h5 class="returns">Returns</h5>
-  <table class="table table-bordered table-striped table-condensed">
-    <thead>
-      <tr>
-        <th>Type</th>
-        <th>Description</th>
-      </tr>
-    </thead>
-    <tbody>
-      <tr>
-        <td><a class="xref" href="https://docs.microsoft.com/dotnet/api/system.boolean">Boolean</a></td>
+</td>
+      </tr>
+    </tbody>
+  </table>
+  <h5 class="returns">Returns</h5>
+  <table class="table table-bordered table-striped table-condensed">
+    <thead>
+      <tr>
+        <th>Type</th>
+        <th>Description</th>
+      </tr>
+    </thead>
+    <tbody>
+      <tr>
+        <td><a class="xref" href="https://docs.microsoft.com/dotnet/api/system.boolean">Boolean</a></td>
         <td><p><span class="xref">true</span> if this identifier is equal to <code data-dev-comment-type="paramref" class="paramref">other</code>; otherwise, <span class="xref">false</span>.</p>
-</td>
-      </tr>
-    </tbody>
-  </table>
-  <span class="small pull-right mobile-hide">
-    <span class="divider">|</span>
-    <a href="https://github.com/sakno/dotNext/new/gh-pages/apiSpec/new?filename=DotNext_Net_Cluster_ClusterMemberId_Equals_System_Object_.md&amp;value=---%0Auid%3A%20DotNext.Net.Cluster.ClusterMemberId.Equals(System.Object)%0Asummary%3A%20'*You%20can%20override%20summary%20for%20the%20API%20here%20using%20*MARKDOWN*%20syntax'%0A---%0A%0A*Please%20type%20below%20more%20information%20about%20this%20API%3A*%0A%0A">Improve this Doc</a>
-  </span>
-  <span class="small pull-right mobile-hide">
-    <a href="https://github.com/sakno/dotNext/blob/gh-pages/src/cluster/DotNext.Net.Cluster/Net/Cluster/ClusterMemberId.cs/#L71">View Source</a>
-  </span>
-  <a id="DotNext_Net_Cluster_ClusterMemberId_Equals_" data-uid="DotNext.Net.Cluster.ClusterMemberId.Equals*"></a>
-  <h4 id="DotNext_Net_Cluster_ClusterMemberId_Equals_System_Object_" data-uid="DotNext.Net.Cluster.ClusterMemberId.Equals(System.Object)">Equals(Object)</h4>
+</td>
+      </tr>
+    </tbody>
+  </table>
+  <span class="small pull-right mobile-hide">
+    <span class="divider">|</span>
+    <a href="https://github.com/sakno/DotNext/new/gh-pages/apiSpec/new?filename=DotNext_Net_Cluster_ClusterMemberId_Equals_System_Object_.md&amp;value=---%0Auid%3A%20DotNext.Net.Cluster.ClusterMemberId.Equals(System.Object)%0Asummary%3A%20'*You%20can%20override%20summary%20for%20the%20API%20here%20using%20*MARKDOWN*%20syntax'%0A---%0A%0A*Please%20type%20below%20more%20information%20about%20this%20API%3A*%0A%0A">Improve this Doc</a>
+  </span>
+  <span class="small pull-right mobile-hide">
+    <a href="https://github.com/sakno/DotNext/blob/gh-pages/src/cluster/DotNext.Net.Cluster/Net/Cluster/ClusterMemberId.cs/#L71">View Source</a>
+  </span>
+  <a id="DotNext_Net_Cluster_ClusterMemberId_Equals_" data-uid="DotNext.Net.Cluster.ClusterMemberId.Equals*"></a>
+  <h4 id="DotNext_Net_Cluster_ClusterMemberId_Equals_System_Object_" data-uid="DotNext.Net.Cluster.ClusterMemberId.Equals(System.Object)">Equals(Object)</h4>
   <div class="markdown level1 summary"><p>Determines whether the current identifier is equal
 to another identifier.</p>
-</div>
-  <div class="markdown level1 conceptual"></div>
-  <h5 class="decalaration">Declaration</h5>
-  <div class="codewrapper">
-    <pre><code class="lang-csharp hljs">public override bool Equals(object other)</code></pre>
-  </div>
-  <h5 class="parameters">Parameters</h5>
-  <table class="table table-bordered table-striped table-condensed">
-    <thead>
-      <tr>
-        <th>Type</th>
-        <th>Name</th>
-        <th>Description</th>
-      </tr>
-    </thead>
-    <tbody>
-      <tr>
-        <td><a class="xref" href="https://docs.microsoft.com/dotnet/api/system.object">Object</a></td>
-        <td><span class="parametername">other</span></td>
+</div>
+  <div class="markdown level1 conceptual"></div>
+  <h5 class="decalaration">Declaration</h5>
+  <div class="codewrapper">
+    <pre><code class="lang-csharp hljs">public override bool Equals(object other)</code></pre>
+  </div>
+  <h5 class="parameters">Parameters</h5>
+  <table class="table table-bordered table-striped table-condensed">
+    <thead>
+      <tr>
+        <th>Type</th>
+        <th>Name</th>
+        <th>Description</th>
+      </tr>
+    </thead>
+    <tbody>
+      <tr>
+        <td><a class="xref" href="https://docs.microsoft.com/dotnet/api/system.object">Object</a></td>
+        <td><span class="parametername">other</span></td>
         <td><p>The identifier to compare.</p>
-</td>
-      </tr>
-    </tbody>
-  </table>
-  <h5 class="returns">Returns</h5>
-  <table class="table table-bordered table-striped table-condensed">
-    <thead>
-      <tr>
-        <th>Type</th>
-        <th>Description</th>
-      </tr>
-    </thead>
-    <tbody>
-      <tr>
-        <td><a class="xref" href="https://docs.microsoft.com/dotnet/api/system.boolean">Boolean</a></td>
+</td>
+      </tr>
+    </tbody>
+  </table>
+  <h5 class="returns">Returns</h5>
+  <table class="table table-bordered table-striped table-condensed">
+    <thead>
+      <tr>
+        <th>Type</th>
+        <th>Description</th>
+      </tr>
+    </thead>
+    <tbody>
+      <tr>
+        <td><a class="xref" href="https://docs.microsoft.com/dotnet/api/system.boolean">Boolean</a></td>
         <td><p><span class="xref">true</span> if this identifier is equal to <code data-dev-comment-type="paramref" class="paramref">other</code>; otherwise, <span class="xref">false</span>.</p>
-</td>
-      </tr>
-    </tbody>
-  </table>
-  <h5 class="overrides">Overrides</h5>
-  <div><a class="xref" href="https://docs.microsoft.com/dotnet/api/system.valuetype.equals#System_ValueType_Equals_System_Object_">ValueType.Equals(Object)</a></div>
-  <span class="small pull-right mobile-hide">
-    <span class="divider">|</span>
-    <a href="https://github.com/sakno/dotNext/new/gh-pages/apiSpec/new?filename=DotNext_Net_Cluster_ClusterMemberId_GetHashCode.md&amp;value=---%0Auid%3A%20DotNext.Net.Cluster.ClusterMemberId.GetHashCode%0Asummary%3A%20'*You%20can%20override%20summary%20for%20the%20API%20here%20using%20*MARKDOWN*%20syntax'%0A---%0A%0A*Please%20type%20below%20more%20information%20about%20this%20API%3A*%0A%0A">Improve this Doc</a>
-  </span>
-  <span class="small pull-right mobile-hide">
-    <a href="https://github.com/sakno/dotNext/blob/gh-pages/src/cluster/DotNext.Net.Cluster/Net/Cluster/ClusterMemberId.cs/#L77">View Source</a>
-  </span>
-  <a id="DotNext_Net_Cluster_ClusterMemberId_GetHashCode_" data-uid="DotNext.Net.Cluster.ClusterMemberId.GetHashCode*"></a>
-  <h4 id="DotNext_Net_Cluster_ClusterMemberId_GetHashCode" data-uid="DotNext.Net.Cluster.ClusterMemberId.GetHashCode">GetHashCode()</h4>
+</td>
+      </tr>
+    </tbody>
+  </table>
+  <h5 class="overrides">Overrides</h5>
+  <div><a class="xref" href="https://docs.microsoft.com/dotnet/api/system.valuetype.equals#System_ValueType_Equals_System_Object_">ValueType.Equals(Object)</a></div>
+  <span class="small pull-right mobile-hide">
+    <span class="divider">|</span>
+    <a href="https://github.com/sakno/DotNext/new/gh-pages/apiSpec/new?filename=DotNext_Net_Cluster_ClusterMemberId_GetHashCode.md&amp;value=---%0Auid%3A%20DotNext.Net.Cluster.ClusterMemberId.GetHashCode%0Asummary%3A%20'*You%20can%20override%20summary%20for%20the%20API%20here%20using%20*MARKDOWN*%20syntax'%0A---%0A%0A*Please%20type%20below%20more%20information%20about%20this%20API%3A*%0A%0A">Improve this Doc</a>
+  </span>
+  <span class="small pull-right mobile-hide">
+    <a href="https://github.com/sakno/DotNext/blob/gh-pages/src/cluster/DotNext.Net.Cluster/Net/Cluster/ClusterMemberId.cs/#L77">View Source</a>
+  </span>
+  <a id="DotNext_Net_Cluster_ClusterMemberId_GetHashCode_" data-uid="DotNext.Net.Cluster.ClusterMemberId.GetHashCode*"></a>
+  <h4 id="DotNext_Net_Cluster_ClusterMemberId_GetHashCode" data-uid="DotNext.Net.Cluster.ClusterMemberId.GetHashCode">GetHashCode()</h4>
   <div class="markdown level1 summary"><p>Gets the hash code of this identifier.</p>
-</div>
-  <div class="markdown level1 conceptual"></div>
-  <h5 class="decalaration">Declaration</h5>
-  <div class="codewrapper">
-    <pre><code class="lang-csharp hljs">public override int GetHashCode()</code></pre>
-  </div>
-  <h5 class="returns">Returns</h5>
-  <table class="table table-bordered table-striped table-condensed">
-    <thead>
-      <tr>
-        <th>Type</th>
-        <th>Description</th>
-      </tr>
-    </thead>
-    <tbody>
-      <tr>
-        <td><a class="xref" href="https://docs.microsoft.com/dotnet/api/system.int32">Int32</a></td>
+</div>
+  <div class="markdown level1 conceptual"></div>
+  <h5 class="decalaration">Declaration</h5>
+  <div class="codewrapper">
+    <pre><code class="lang-csharp hljs">public override int GetHashCode()</code></pre>
+  </div>
+  <h5 class="returns">Returns</h5>
+  <table class="table table-bordered table-striped table-condensed">
+    <thead>
+      <tr>
+        <th>Type</th>
+        <th>Description</th>
+      </tr>
+    </thead>
+    <tbody>
+      <tr>
+        <td><a class="xref" href="https://docs.microsoft.com/dotnet/api/system.int32">Int32</a></td>
         <td><p>The hash code of this identifier.</p>
-</td>
-      </tr>
-    </tbody>
-  </table>
-  <h5 class="overrides">Overrides</h5>
-  <div><a class="xref" href="https://docs.microsoft.com/dotnet/api/system.valuetype.gethashcode#System_ValueType_GetHashCode">ValueType.GetHashCode()</a></div>
-  <span class="small pull-right mobile-hide">
-    <span class="divider">|</span>
-    <a href="https://github.com/sakno/dotNext/new/gh-pages/apiSpec/new?filename=DotNext_Net_Cluster_ClusterMemberId_ToString.md&amp;value=---%0Auid%3A%20DotNext.Net.Cluster.ClusterMemberId.ToString%0Asummary%3A%20'*You%20can%20override%20summary%20for%20the%20API%20here%20using%20*MARKDOWN*%20syntax'%0A---%0A%0A*Please%20type%20below%20more%20information%20about%20this%20API%3A*%0A%0A">Improve this Doc</a>
-  </span>
-  <span class="small pull-right mobile-hide">
-    <a href="https://github.com/sakno/dotNext/blob/gh-pages/src/cluster/DotNext.Net.Cluster/Net/Cluster/ClusterMemberId.cs/#L83">View Source</a>
-  </span>
-  <a id="DotNext_Net_Cluster_ClusterMemberId_ToString_" data-uid="DotNext.Net.Cluster.ClusterMemberId.ToString*"></a>
-  <h4 id="DotNext_Net_Cluster_ClusterMemberId_ToString" data-uid="DotNext.Net.Cluster.ClusterMemberId.ToString">ToString()</h4>
+</td>
+      </tr>
+    </tbody>
+  </table>
+  <h5 class="overrides">Overrides</h5>
+  <div><a class="xref" href="https://docs.microsoft.com/dotnet/api/system.valuetype.gethashcode#System_ValueType_GetHashCode">ValueType.GetHashCode()</a></div>
+  <span class="small pull-right mobile-hide">
+    <span class="divider">|</span>
+    <a href="https://github.com/sakno/DotNext/new/gh-pages/apiSpec/new?filename=DotNext_Net_Cluster_ClusterMemberId_ToString.md&amp;value=---%0Auid%3A%20DotNext.Net.Cluster.ClusterMemberId.ToString%0Asummary%3A%20'*You%20can%20override%20summary%20for%20the%20API%20here%20using%20*MARKDOWN*%20syntax'%0A---%0A%0A*Please%20type%20below%20more%20information%20about%20this%20API%3A*%0A%0A">Improve this Doc</a>
+  </span>
+  <span class="small pull-right mobile-hide">
+    <a href="https://github.com/sakno/DotNext/blob/gh-pages/src/cluster/DotNext.Net.Cluster/Net/Cluster/ClusterMemberId.cs/#L83">View Source</a>
+  </span>
+  <a id="DotNext_Net_Cluster_ClusterMemberId_ToString_" data-uid="DotNext.Net.Cluster.ClusterMemberId.ToString*"></a>
+  <h4 id="DotNext_Net_Cluster_ClusterMemberId_ToString" data-uid="DotNext.Net.Cluster.ClusterMemberId.ToString">ToString()</h4>
   <div class="markdown level1 summary"><p>Returns hexadecimal representation of this identifier.</p>
-</div>
-  <div class="markdown level1 conceptual"></div>
-  <h5 class="decalaration">Declaration</h5>
-  <div class="codewrapper">
-    <pre><code class="lang-csharp hljs">public override string ToString()</code></pre>
-  </div>
-  <h5 class="returns">Returns</h5>
-  <table class="table table-bordered table-striped table-condensed">
-    <thead>
-      <tr>
-        <th>Type</th>
-        <th>Description</th>
-      </tr>
-    </thead>
-    <tbody>
-      <tr>
-        <td><a class="xref" href="https://docs.microsoft.com/dotnet/api/system.string">String</a></td>
+</div>
+  <div class="markdown level1 conceptual"></div>
+  <h5 class="decalaration">Declaration</h5>
+  <div class="codewrapper">
+    <pre><code class="lang-csharp hljs">public override string ToString()</code></pre>
+  </div>
+  <h5 class="returns">Returns</h5>
+  <table class="table table-bordered table-striped table-condensed">
+    <thead>
+      <tr>
+        <th>Type</th>
+        <th>Description</th>
+      </tr>
+    </thead>
+    <tbody>
+      <tr>
+        <td><a class="xref" href="https://docs.microsoft.com/dotnet/api/system.string">String</a></td>
         <td><p>The hexadecimal representation of this identifier.</p>
-</td>
-      </tr>
-    </tbody>
-  </table>
-  <h5 class="overrides">Overrides</h5>
-  <div><a class="xref" href="https://docs.microsoft.com/dotnet/api/system.valuetype.tostring#System_ValueType_ToString">ValueType.ToString()</a></div>
-  <span class="small pull-right mobile-hide">
-    <span class="divider">|</span>
-    <a href="https://github.com/sakno/dotNext/new/gh-pages/apiSpec/new?filename=DotNext_Net_Cluster_ClusterMemberId_TryParse_System_ReadOnlySpan_System_Char__DotNext_Net_Cluster_ClusterMemberId__.md&amp;value=---%0Auid%3A%20DotNext.Net.Cluster.ClusterMemberId.TryParse(System.ReadOnlySpan%7BSystem.Char%7D%2CDotNext.Net.Cluster.ClusterMemberId%40)%0Asummary%3A%20'*You%20can%20override%20summary%20for%20the%20API%20here%20using%20*MARKDOWN*%20syntax'%0A---%0A%0A*Please%20type%20below%20more%20information%20about%20this%20API%3A*%0A%0A">Improve this Doc</a>
-  </span>
-  <span class="small pull-right mobile-hide">
-    <a href="https://github.com/sakno/dotNext/blob/gh-pages/src/cluster/DotNext.Net.Cluster/Net/Cluster/ClusterMemberId.cs/#L92">View Source</a>
-  </span>
-  <a id="DotNext_Net_Cluster_ClusterMemberId_TryParse_" data-uid="DotNext.Net.Cluster.ClusterMemberId.TryParse*"></a>
-  <h4 id="DotNext_Net_Cluster_ClusterMemberId_TryParse_System_ReadOnlySpan_System_Char__DotNext_Net_Cluster_ClusterMemberId__" data-uid="DotNext.Net.Cluster.ClusterMemberId.TryParse(System.ReadOnlySpan{System.Char},DotNext.Net.Cluster.ClusterMemberId@)">TryParse(ReadOnlySpan&lt;Char&gt;, out ClusterMemberId)</h4>
+</td>
+      </tr>
+    </tbody>
+  </table>
+  <h5 class="overrides">Overrides</h5>
+  <div><a class="xref" href="https://docs.microsoft.com/dotnet/api/system.valuetype.tostring#System_ValueType_ToString">ValueType.ToString()</a></div>
+  <span class="small pull-right mobile-hide">
+    <span class="divider">|</span>
+    <a href="https://github.com/sakno/DotNext/new/gh-pages/apiSpec/new?filename=DotNext_Net_Cluster_ClusterMemberId_TryParse_System_ReadOnlySpan_System_Char__DotNext_Net_Cluster_ClusterMemberId__.md&amp;value=---%0Auid%3A%20DotNext.Net.Cluster.ClusterMemberId.TryParse(System.ReadOnlySpan%7BSystem.Char%7D%2CDotNext.Net.Cluster.ClusterMemberId%40)%0Asummary%3A%20'*You%20can%20override%20summary%20for%20the%20API%20here%20using%20*MARKDOWN*%20syntax'%0A---%0A%0A*Please%20type%20below%20more%20information%20about%20this%20API%3A*%0A%0A">Improve this Doc</a>
+  </span>
+  <span class="small pull-right mobile-hide">
+    <a href="https://github.com/sakno/DotNext/blob/gh-pages/src/cluster/DotNext.Net.Cluster/Net/Cluster/ClusterMemberId.cs/#L92">View Source</a>
+  </span>
+  <a id="DotNext_Net_Cluster_ClusterMemberId_TryParse_" data-uid="DotNext.Net.Cluster.ClusterMemberId.TryParse*"></a>
+  <h4 id="DotNext_Net_Cluster_ClusterMemberId_TryParse_System_ReadOnlySpan_System_Char__DotNext_Net_Cluster_ClusterMemberId__" data-uid="DotNext.Net.Cluster.ClusterMemberId.TryParse(System.ReadOnlySpan{System.Char},DotNext.Net.Cluster.ClusterMemberId@)">TryParse(ReadOnlySpan&lt;Char&gt;, out ClusterMemberId)</h4>
   <div class="markdown level1 summary"><p>Attempts to parse cluster member identifier.</p>
-</div>
-  <div class="markdown level1 conceptual"></div>
-  <h5 class="decalaration">Declaration</h5>
-  <div class="codewrapper">
-    <pre><code class="lang-csharp hljs">public static bool TryParse(ReadOnlySpan&lt;char&gt; identifier, out ClusterMemberId value)</code></pre>
-  </div>
-  <h5 class="parameters">Parameters</h5>
-  <table class="table table-bordered table-striped table-condensed">
-    <thead>
-      <tr>
-        <th>Type</th>
-        <th>Name</th>
-        <th>Description</th>
-      </tr>
-    </thead>
-    <tbody>
-      <tr>
-        <td><a class="xref" href="https://docs.microsoft.com/dotnet/api/system.readonlyspan-1">ReadOnlySpan</a>&lt;<a class="xref" href="https://docs.microsoft.com/dotnet/api/system.char">Char</a>&gt;</td>
-        <td><span class="parametername">identifier</span></td>
+</div>
+  <div class="markdown level1 conceptual"></div>
+  <h5 class="decalaration">Declaration</h5>
+  <div class="codewrapper">
+    <pre><code class="lang-csharp hljs">public static bool TryParse(ReadOnlySpan&lt;char&gt; identifier, out ClusterMemberId value)</code></pre>
+  </div>
+  <h5 class="parameters">Parameters</h5>
+  <table class="table table-bordered table-striped table-condensed">
+    <thead>
+      <tr>
+        <th>Type</th>
+        <th>Name</th>
+        <th>Description</th>
+      </tr>
+    </thead>
+    <tbody>
+      <tr>
+        <td><a class="xref" href="https://docs.microsoft.com/dotnet/api/system.readonlyspan-1">ReadOnlySpan</a>&lt;<a class="xref" href="https://docs.microsoft.com/dotnet/api/system.char">Char</a>&gt;</td>
+        <td><span class="parametername">identifier</span></td>
         <td><p>The hexadecimal representation of identifier.</p>
-</td>
-      </tr>
-      <tr>
-        <td><a class="xref" href="DotNext.Net.Cluster.ClusterMemberId.html">ClusterMemberId</a></td>
-        <td><span class="parametername">value</span></td>
+</td>
+      </tr>
+      <tr>
+        <td><a class="xref" href="DotNext.Net.Cluster.ClusterMemberId.html">ClusterMemberId</a></td>
+        <td><span class="parametername">value</span></td>
         <td><p>The parsed identifier.</p>
-</td>
-      </tr>
-    </tbody>
-  </table>
-  <h5 class="returns">Returns</h5>
-  <table class="table table-bordered table-striped table-condensed">
-    <thead>
-      <tr>
-        <th>Type</th>
-        <th>Description</th>
-      </tr>
-    </thead>
-    <tbody>
-      <tr>
-        <td><a class="xref" href="https://docs.microsoft.com/dotnet/api/system.boolean">Boolean</a></td>
+</td>
+      </tr>
+    </tbody>
+  </table>
+  <h5 class="returns">Returns</h5>
+  <table class="table table-bordered table-striped table-condensed">
+    <thead>
+      <tr>
+        <th>Type</th>
+        <th>Description</th>
+      </tr>
+    </thead>
+    <tbody>
+      <tr>
+        <td><a class="xref" href="https://docs.microsoft.com/dotnet/api/system.boolean">Boolean</a></td>
         <td><p><span class="xref">true</span> if identifier parsed successfully; otherwise, <span class="xref">false</span>.</p>
-</td>
-      </tr>
-    </tbody>
-  </table>
-  <h3 id="operators">Operators
-  </h3>
-  <span class="small pull-right mobile-hide">
-    <span class="divider">|</span>
-    <a href="https://github.com/sakno/dotNext/new/gh-pages/apiSpec/new?filename=DotNext_Net_Cluster_ClusterMemberId_op_Equality_DotNext_Net_Cluster_ClusterMemberId__DotNext_Net_Cluster_ClusterMemberId__.md&amp;value=---%0Auid%3A%20DotNext.Net.Cluster.ClusterMemberId.op_Equality(DotNext.Net.Cluster.ClusterMemberId%40%2CDotNext.Net.Cluster.ClusterMemberId%40)%0Asummary%3A%20'*You%20can%20override%20summary%20for%20the%20API%20here%20using%20*MARKDOWN*%20syntax'%0A---%0A%0A*Please%20type%20below%20more%20information%20about%20this%20API%3A*%0A%0A">Improve this Doc</a>
-  </span>
-  <span class="small pull-right mobile-hide">
-    <a href="https://github.com/sakno/dotNext/blob/gh-pages/src/cluster/DotNext.Net.Cluster/Net/Cluster/ClusterMemberId.cs/#L105">View Source</a>
-  </span>
-  <a id="DotNext_Net_Cluster_ClusterMemberId_op_Equality_" data-uid="DotNext.Net.Cluster.ClusterMemberId.op_Equality*"></a>
-  <h4 id="DotNext_Net_Cluster_ClusterMemberId_op_Equality_DotNext_Net_Cluster_ClusterMemberId__DotNext_Net_Cluster_ClusterMemberId__" data-uid="DotNext.Net.Cluster.ClusterMemberId.op_Equality(DotNext.Net.Cluster.ClusterMemberId@,DotNext.Net.Cluster.ClusterMemberId@)">Equality(ClusterMemberId, ClusterMemberId)</h4>
+</td>
+      </tr>
+    </tbody>
+  </table>
+  <h3 id="operators">Operators
+  </h3>
+  <span class="small pull-right mobile-hide">
+    <span class="divider">|</span>
+    <a href="https://github.com/sakno/DotNext/new/gh-pages/apiSpec/new?filename=DotNext_Net_Cluster_ClusterMemberId_op_Equality_DotNext_Net_Cluster_ClusterMemberId__DotNext_Net_Cluster_ClusterMemberId__.md&amp;value=---%0Auid%3A%20DotNext.Net.Cluster.ClusterMemberId.op_Equality(DotNext.Net.Cluster.ClusterMemberId%40%2CDotNext.Net.Cluster.ClusterMemberId%40)%0Asummary%3A%20'*You%20can%20override%20summary%20for%20the%20API%20here%20using%20*MARKDOWN*%20syntax'%0A---%0A%0A*Please%20type%20below%20more%20information%20about%20this%20API%3A*%0A%0A">Improve this Doc</a>
+  </span>
+  <span class="small pull-right mobile-hide">
+    <a href="https://github.com/sakno/DotNext/blob/gh-pages/src/cluster/DotNext.Net.Cluster/Net/Cluster/ClusterMemberId.cs/#L105">View Source</a>
+  </span>
+  <a id="DotNext_Net_Cluster_ClusterMemberId_op_Equality_" data-uid="DotNext.Net.Cluster.ClusterMemberId.op_Equality*"></a>
+  <h4 id="DotNext_Net_Cluster_ClusterMemberId_op_Equality_DotNext_Net_Cluster_ClusterMemberId__DotNext_Net_Cluster_ClusterMemberId__" data-uid="DotNext.Net.Cluster.ClusterMemberId.op_Equality(DotNext.Net.Cluster.ClusterMemberId@,DotNext.Net.Cluster.ClusterMemberId@)">Equality(ClusterMemberId, ClusterMemberId)</h4>
   <div class="markdown level1 summary"><p>Determines whether the two identifiers are equal.</p>
-</div>
-  <div class="markdown level1 conceptual"></div>
-  <h5 class="decalaration">Declaration</h5>
-  <div class="codewrapper">
-    <pre><code class="lang-csharp hljs">public static bool operator ==(in ClusterMemberId x, in ClusterMemberId y)</code></pre>
-  </div>
-  <h5 class="parameters">Parameters</h5>
-  <table class="table table-bordered table-striped table-condensed">
-    <thead>
-      <tr>
-        <th>Type</th>
-        <th>Name</th>
-        <th>Description</th>
-      </tr>
-    </thead>
-    <tbody>
-      <tr>
-        <td><a class="xref" href="DotNext.Net.Cluster.ClusterMemberId.html">ClusterMemberId</a></td>
-        <td><span class="parametername">x</span></td>
+</div>
+  <div class="markdown level1 conceptual"></div>
+  <h5 class="decalaration">Declaration</h5>
+  <div class="codewrapper">
+    <pre><code class="lang-csharp hljs">public static bool operator ==(in ClusterMemberId x, in ClusterMemberId y)</code></pre>
+  </div>
+  <h5 class="parameters">Parameters</h5>
+  <table class="table table-bordered table-striped table-condensed">
+    <thead>
+      <tr>
+        <th>Type</th>
+        <th>Name</th>
+        <th>Description</th>
+      </tr>
+    </thead>
+    <tbody>
+      <tr>
+        <td><a class="xref" href="DotNext.Net.Cluster.ClusterMemberId.html">ClusterMemberId</a></td>
+        <td><span class="parametername">x</span></td>
         <td><p>The first identifier to compare.</p>
-</td>
-      </tr>
-      <tr>
-        <td><a class="xref" href="DotNext.Net.Cluster.ClusterMemberId.html">ClusterMemberId</a></td>
-        <td><span class="parametername">y</span></td>
+</td>
+      </tr>
+      <tr>
+        <td><a class="xref" href="DotNext.Net.Cluster.ClusterMemberId.html">ClusterMemberId</a></td>
+        <td><span class="parametername">y</span></td>
         <td><p>The second identifier to compare.</p>
-</td>
-      </tr>
-    </tbody>
-  </table>
-  <h5 class="returns">Returns</h5>
-  <table class="table table-bordered table-striped table-condensed">
-    <thead>
-      <tr>
-        <th>Type</th>
-        <th>Description</th>
-      </tr>
-    </thead>
-    <tbody>
-      <tr>
-        <td><a class="xref" href="https://docs.microsoft.com/dotnet/api/system.boolean">Boolean</a></td>
+</td>
+      </tr>
+    </tbody>
+  </table>
+  <h5 class="returns">Returns</h5>
+  <table class="table table-bordered table-striped table-condensed">
+    <thead>
+      <tr>
+        <th>Type</th>
+        <th>Description</th>
+      </tr>
+    </thead>
+    <tbody>
+      <tr>
+        <td><a class="xref" href="https://docs.microsoft.com/dotnet/api/system.boolean">Boolean</a></td>
         <td><p><span class="xref">true</span> if both identifiers are equal; otherwise, <span class="xref">false</span>.</p>
-</td>
-      </tr>
-    </tbody>
-  </table>
-  <span class="small pull-right mobile-hide">
-    <span class="divider">|</span>
-    <a href="https://github.com/sakno/dotNext/new/gh-pages/apiSpec/new?filename=DotNext_Net_Cluster_ClusterMemberId_op_Inequality_DotNext_Net_Cluster_ClusterMemberId__DotNext_Net_Cluster_ClusterMemberId__.md&amp;value=---%0Auid%3A%20DotNext.Net.Cluster.ClusterMemberId.op_Inequality(DotNext.Net.Cluster.ClusterMemberId%40%2CDotNext.Net.Cluster.ClusterMemberId%40)%0Asummary%3A%20'*You%20can%20override%20summary%20for%20the%20API%20here%20using%20*MARKDOWN*%20syntax'%0A---%0A%0A*Please%20type%20below%20more%20information%20about%20this%20API%3A*%0A%0A">Improve this Doc</a>
-  </span>
-  <span class="small pull-right mobile-hide">
-    <a href="https://github.com/sakno/dotNext/blob/gh-pages/src/cluster/DotNext.Net.Cluster/Net/Cluster/ClusterMemberId.cs/#L114">View Source</a>
-  </span>
-  <a id="DotNext_Net_Cluster_ClusterMemberId_op_Inequality_" data-uid="DotNext.Net.Cluster.ClusterMemberId.op_Inequality*"></a>
-  <h4 id="DotNext_Net_Cluster_ClusterMemberId_op_Inequality_DotNext_Net_Cluster_ClusterMemberId__DotNext_Net_Cluster_ClusterMemberId__" data-uid="DotNext.Net.Cluster.ClusterMemberId.op_Inequality(DotNext.Net.Cluster.ClusterMemberId@,DotNext.Net.Cluster.ClusterMemberId@)">Inequality(ClusterMemberId, ClusterMemberId)</h4>
+</td>
+      </tr>
+    </tbody>
+  </table>
+  <span class="small pull-right mobile-hide">
+    <span class="divider">|</span>
+    <a href="https://github.com/sakno/DotNext/new/gh-pages/apiSpec/new?filename=DotNext_Net_Cluster_ClusterMemberId_op_Inequality_DotNext_Net_Cluster_ClusterMemberId__DotNext_Net_Cluster_ClusterMemberId__.md&amp;value=---%0Auid%3A%20DotNext.Net.Cluster.ClusterMemberId.op_Inequality(DotNext.Net.Cluster.ClusterMemberId%40%2CDotNext.Net.Cluster.ClusterMemberId%40)%0Asummary%3A%20'*You%20can%20override%20summary%20for%20the%20API%20here%20using%20*MARKDOWN*%20syntax'%0A---%0A%0A*Please%20type%20below%20more%20information%20about%20this%20API%3A*%0A%0A">Improve this Doc</a>
+  </span>
+  <span class="small pull-right mobile-hide">
+    <a href="https://github.com/sakno/DotNext/blob/gh-pages/src/cluster/DotNext.Net.Cluster/Net/Cluster/ClusterMemberId.cs/#L114">View Source</a>
+  </span>
+  <a id="DotNext_Net_Cluster_ClusterMemberId_op_Inequality_" data-uid="DotNext.Net.Cluster.ClusterMemberId.op_Inequality*"></a>
+  <h4 id="DotNext_Net_Cluster_ClusterMemberId_op_Inequality_DotNext_Net_Cluster_ClusterMemberId__DotNext_Net_Cluster_ClusterMemberId__" data-uid="DotNext.Net.Cluster.ClusterMemberId.op_Inequality(DotNext.Net.Cluster.ClusterMemberId@,DotNext.Net.Cluster.ClusterMemberId@)">Inequality(ClusterMemberId, ClusterMemberId)</h4>
   <div class="markdown level1 summary"><p>Determines whether the two identifiers are not equal.</p>
-</div>
-  <div class="markdown level1 conceptual"></div>
-  <h5 class="decalaration">Declaration</h5>
-  <div class="codewrapper">
-    <pre><code class="lang-csharp hljs">public static bool operator !=(in ClusterMemberId x, in ClusterMemberId y)</code></pre>
-  </div>
-  <h5 class="parameters">Parameters</h5>
-  <table class="table table-bordered table-striped table-condensed">
-    <thead>
-      <tr>
-        <th>Type</th>
-        <th>Name</th>
-        <th>Description</th>
-      </tr>
-    </thead>
-    <tbody>
-      <tr>
-        <td><a class="xref" href="DotNext.Net.Cluster.ClusterMemberId.html">ClusterMemberId</a></td>
-        <td><span class="parametername">x</span></td>
+</div>
+  <div class="markdown level1 conceptual"></div>
+  <h5 class="decalaration">Declaration</h5>
+  <div class="codewrapper">
+    <pre><code class="lang-csharp hljs">public static bool operator !=(in ClusterMemberId x, in ClusterMemberId y)</code></pre>
+  </div>
+  <h5 class="parameters">Parameters</h5>
+  <table class="table table-bordered table-striped table-condensed">
+    <thead>
+      <tr>
+        <th>Type</th>
+        <th>Name</th>
+        <th>Description</th>
+      </tr>
+    </thead>
+    <tbody>
+      <tr>
+        <td><a class="xref" href="DotNext.Net.Cluster.ClusterMemberId.html">ClusterMemberId</a></td>
+        <td><span class="parametername">x</span></td>
         <td><p>The first identifier to compare.</p>
-</td>
-      </tr>
-      <tr>
-        <td><a class="xref" href="DotNext.Net.Cluster.ClusterMemberId.html">ClusterMemberId</a></td>
-        <td><span class="parametername">y</span></td>
+</td>
+      </tr>
+      <tr>
+        <td><a class="xref" href="DotNext.Net.Cluster.ClusterMemberId.html">ClusterMemberId</a></td>
+        <td><span class="parametername">y</span></td>
         <td><p>The second identifier to compare.</p>
-</td>
-      </tr>
-    </tbody>
-  </table>
-  <h5 class="returns">Returns</h5>
-  <table class="table table-bordered table-striped table-condensed">
-    <thead>
-      <tr>
-        <th>Type</th>
-        <th>Description</th>
-      </tr>
-    </thead>
-    <tbody>
-      <tr>
-        <td><a class="xref" href="https://docs.microsoft.com/dotnet/api/system.boolean">Boolean</a></td>
+</td>
+      </tr>
+    </tbody>
+  </table>
+  <h5 class="returns">Returns</h5>
+  <table class="table table-bordered table-striped table-condensed">
+    <thead>
+      <tr>
+        <th>Type</th>
+        <th>Description</th>
+      </tr>
+    </thead>
+    <tbody>
+      <tr>
+        <td><a class="xref" href="https://docs.microsoft.com/dotnet/api/system.boolean">Boolean</a></td>
         <td><p><span class="xref">true</span> if both identifiers are not equal; otherwise, <span class="xref">false</span>.</p>
-</td>
-      </tr>
-    </tbody>
-  </table>
-  <h3 id="eii">Explicit Interface Implementations
-  </h3>
-  <span class="small pull-right mobile-hide">
-    <span class="divider">|</span>
-    <a href="https://github.com/sakno/dotNext/new/gh-pages/apiSpec/new?filename=DotNext_Net_Cluster_ClusterMemberId_System_Runtime_Serialization_ISerializable_GetObjectData_System_Runtime_Serialization_SerializationInfo_System_Runtime_Serialization_StreamingContext_.md&amp;value=---%0Auid%3A%20DotNext.Net.Cluster.ClusterMemberId.System%23Runtime%23Serialization%23ISerializable%23GetObjectData(System.Runtime.Serialization.SerializationInfo%2CSystem.Runtime.Serialization.StreamingContext)%0Asummary%3A%20'*You%20can%20override%20summary%20for%20the%20API%20here%20using%20*MARKDOWN*%20syntax'%0A---%0A%0A*Please%20type%20below%20more%20information%20about%20this%20API%3A*%0A%0A">Improve this Doc</a>
-  </span>
-  <span class="small pull-right mobile-hide">
-    <a href="https://github.com/sakno/dotNext/blob/gh-pages/src/cluster/DotNext.Net.Cluster/Net/Cluster/ClusterMemberId.cs/#L117">View Source</a>
-  </span>
-  <a id="DotNext_Net_Cluster_ClusterMemberId_System_Runtime_Serialization_ISerializable_GetObjectData_" data-uid="DotNext.Net.Cluster.ClusterMemberId.System#Runtime#Serialization#ISerializable#GetObjectData*"></a>
-  <h4 id="DotNext_Net_Cluster_ClusterMemberId_System_Runtime_Serialization_ISerializable_GetObjectData_System_Runtime_Serialization_SerializationInfo_System_Runtime_Serialization_StreamingContext_" data-uid="DotNext.Net.Cluster.ClusterMemberId.System#Runtime#Serialization#ISerializable#GetObjectData(System.Runtime.Serialization.SerializationInfo,System.Runtime.Serialization.StreamingContext)">ISerializable.GetObjectData(SerializationInfo, StreamingContext)</h4>
-  <div class="markdown level1 summary"></div>
-  <div class="markdown level1 conceptual"></div>
-  <h5 class="decalaration">Declaration</h5>
-  <div class="codewrapper">
-    <pre><code class="lang-csharp hljs">void ISerializable.GetObjectData(SerializationInfo info, StreamingContext context)</code></pre>
-  </div>
-  <h5 class="parameters">Parameters</h5>
-  <table class="table table-bordered table-striped table-condensed">
-    <thead>
-      <tr>
-        <th>Type</th>
-        <th>Name</th>
-        <th>Description</th>
-      </tr>
-    </thead>
-    <tbody>
-      <tr>
-        <td><a class="xref" href="https://docs.microsoft.com/dotnet/api/system.runtime.serialization.serializationinfo">SerializationInfo</a></td>
-        <td><span class="parametername">info</span></td>
-        <td></td>
-      </tr>
-      <tr>
-        <td><a class="xref" href="https://docs.microsoft.com/dotnet/api/system.runtime.serialization.streamingcontext">StreamingContext</a></td>
-        <td><span class="parametername">context</span></td>
-        <td></td>
-      </tr>
-    </tbody>
-  </table>
-  <h3 id="implements">Implements</h3>
-  <div>
-      <a class="xref" href="https://docs.microsoft.com/dotnet/api/system.iequatable-1">System.IEquatable&lt;T&gt;</a>
-  </div>
-  <div>
-      <a class="xref" href="https://docs.microsoft.com/dotnet/api/system.runtime.serialization.iserializable">System.Runtime.Serialization.ISerializable</a>
-  </div>
-  <h3 id="extensionmethods">Extension Methods</h3>
-  <div>
-      <a class="xref" href="DotNext.ValueTypeExtensions.html#DotNext_ValueTypeExtensions_IsOneOf__1___0_System_Collections_Generic_IEnumerable___0__">ValueTypeExtensions.IsOneOf&lt;T&gt;(T, IEnumerable&lt;T&gt;)</a>
-  </div>
-  <div>
-      <a class="xref" href="DotNext.ValueTypeExtensions.html#DotNext_ValueTypeExtensions_IsOneOf__1___0___0___">ValueTypeExtensions.IsOneOf&lt;T&gt;(T, T[])</a>
-  </div>
-  <div>
-      <a class="xref" href="DotNext.Linq.Expressions.ExpressionBuilder.html#DotNext_Linq_Expressions_ExpressionBuilder_Const__1___0_">ExpressionBuilder.Const&lt;T&gt;(T)</a>
-  </div>
-</article>
-          </div>
-          
-          <div class="hidden-sm col-md-2" role="complementary">
-            <div class="sideaffix">
-              <div class="contribution">
-                <ul class="nav">
-                  <li>
-                    <a href="https://github.com/sakno/dotNext/new/gh-pages/apiSpec/new?filename=DotNext_Net_Cluster_ClusterMemberId.md&amp;value=---%0Auid%3A%20DotNext.Net.Cluster.ClusterMemberId%0Asummary%3A%20'*You%20can%20override%20summary%20for%20the%20API%20here%20using%20*MARKDOWN*%20syntax'%0A---%0A%0A*Please%20type%20below%20more%20information%20about%20this%20API%3A*%0A%0A" class="contribution-link">Improve this Doc</a>
-                  </li>
-                  <li>
-                    <a href="https://github.com/sakno/dotNext/blob/gh-pages/src/cluster/DotNext.Net.Cluster/Net/Cluster/ClusterMemberId.cs/#L12" class="contribution-link">View Source</a>
-                  </li>
-                </ul>
-              </div>
-              <nav class="bs-docs-sidebar hidden-print hidden-xs hidden-sm affix" id="affix">
-              <!-- <p><a class="back-to-top" href="#top">Back to top</a><p> -->
-              </nav>
-            </div>
-          </div>
-        </div>
-      </div>
-      
-      <footer>
-        <div class="grad-bottom"></div>
-        <div class="footer">
-          <div class="container">
-            <span class="pull-right">
-              <a href="#top">Back to top</a>
-            </span>
-            
-            <span>Generated by <strong>DocFX</strong></span>
-          </div>
-        </div>
-      </footer>
-    </div>
-    
-    <script type="text/javascript" src="../styles/docfx.vendor.js"></script>
-    <script type="text/javascript" src="../styles/docfx.js"></script>
-    <script type="text/javascript" src="../styles/main.js"></script>
-  </body>
-</html>
+</td>
+      </tr>
+    </tbody>
+  </table>
+  <h3 id="eii">Explicit Interface Implementations
+  </h3>
+  <span class="small pull-right mobile-hide">
+    <span class="divider">|</span>
+    <a href="https://github.com/sakno/DotNext/new/gh-pages/apiSpec/new?filename=DotNext_Net_Cluster_ClusterMemberId_System_Runtime_Serialization_ISerializable_GetObjectData_System_Runtime_Serialization_SerializationInfo_System_Runtime_Serialization_StreamingContext_.md&amp;value=---%0Auid%3A%20DotNext.Net.Cluster.ClusterMemberId.System%23Runtime%23Serialization%23ISerializable%23GetObjectData(System.Runtime.Serialization.SerializationInfo%2CSystem.Runtime.Serialization.StreamingContext)%0Asummary%3A%20'*You%20can%20override%20summary%20for%20the%20API%20here%20using%20*MARKDOWN*%20syntax'%0A---%0A%0A*Please%20type%20below%20more%20information%20about%20this%20API%3A*%0A%0A">Improve this Doc</a>
+  </span>
+  <span class="small pull-right mobile-hide">
+    <a href="https://github.com/sakno/DotNext/blob/gh-pages/src/cluster/DotNext.Net.Cluster/Net/Cluster/ClusterMemberId.cs/#L117">View Source</a>
+  </span>
+  <a id="DotNext_Net_Cluster_ClusterMemberId_System_Runtime_Serialization_ISerializable_GetObjectData_" data-uid="DotNext.Net.Cluster.ClusterMemberId.System#Runtime#Serialization#ISerializable#GetObjectData*"></a>
+  <h4 id="DotNext_Net_Cluster_ClusterMemberId_System_Runtime_Serialization_ISerializable_GetObjectData_System_Runtime_Serialization_SerializationInfo_System_Runtime_Serialization_StreamingContext_" data-uid="DotNext.Net.Cluster.ClusterMemberId.System#Runtime#Serialization#ISerializable#GetObjectData(System.Runtime.Serialization.SerializationInfo,System.Runtime.Serialization.StreamingContext)">ISerializable.GetObjectData(SerializationInfo, StreamingContext)</h4>
+  <div class="markdown level1 summary"></div>
+  <div class="markdown level1 conceptual"></div>
+  <h5 class="decalaration">Declaration</h5>
+  <div class="codewrapper">
+    <pre><code class="lang-csharp hljs">void ISerializable.GetObjectData(SerializationInfo info, StreamingContext context)</code></pre>
+  </div>
+  <h5 class="parameters">Parameters</h5>
+  <table class="table table-bordered table-striped table-condensed">
+    <thead>
+      <tr>
+        <th>Type</th>
+        <th>Name</th>
+        <th>Description</th>
+      </tr>
+    </thead>
+    <tbody>
+      <tr>
+        <td><a class="xref" href="https://docs.microsoft.com/dotnet/api/system.runtime.serialization.serializationinfo">SerializationInfo</a></td>
+        <td><span class="parametername">info</span></td>
+        <td></td>
+      </tr>
+      <tr>
+        <td><a class="xref" href="https://docs.microsoft.com/dotnet/api/system.runtime.serialization.streamingcontext">StreamingContext</a></td>
+        <td><span class="parametername">context</span></td>
+        <td></td>
+      </tr>
+    </tbody>
+  </table>
+  <h3 id="implements">Implements</h3>
+  <div>
+      <a class="xref" href="https://docs.microsoft.com/dotnet/api/system.iequatable-1">System.IEquatable&lt;T&gt;</a>
+  </div>
+  <div>
+      <a class="xref" href="https://docs.microsoft.com/dotnet/api/system.runtime.serialization.iserializable">System.Runtime.Serialization.ISerializable</a>
+  </div>
+  <h3 id="extensionmethods">Extension Methods</h3>
+  <div>
+      <a class="xref" href="DotNext.Linq.Expressions.ExpressionBuilder.html#DotNext_Linq_Expressions_ExpressionBuilder_Const__1___0_">ExpressionBuilder.Const&lt;T&gt;(T)</a>
+  </div>
+  <div>
+      <a class="xref" href="DotNext.Sequence.html#DotNext_Sequence_Skip__2___0__System_Int32_">Sequence.Skip&lt;TEnumerator, T&gt;(ref TEnumerator, Int32)</a>
+  </div>
+  <div>
+      <a class="xref" href="DotNext.ValueTypeExtensions.html#DotNext_ValueTypeExtensions_IsOneOf__1___0_System_Collections_Generic_IEnumerable___0__">ValueTypeExtensions.IsOneOf&lt;T&gt;(T, IEnumerable&lt;T&gt;)</a>
+  </div>
+  <div>
+      <a class="xref" href="DotNext.ValueTypeExtensions.html#DotNext_ValueTypeExtensions_IsOneOf__1___0___0___">ValueTypeExtensions.IsOneOf&lt;T&gt;(T, T[])</a>
+  </div>
+</article>
+          </div>
+          
+          <div class="hidden-sm col-md-2" role="complementary">
+            <div class="sideaffix">
+              <div class="contribution">
+                <ul class="nav">
+                  <li>
+                    <a href="https://github.com/sakno/DotNext/new/gh-pages/apiSpec/new?filename=DotNext_Net_Cluster_ClusterMemberId.md&amp;value=---%0Auid%3A%20DotNext.Net.Cluster.ClusterMemberId%0Asummary%3A%20'*You%20can%20override%20summary%20for%20the%20API%20here%20using%20*MARKDOWN*%20syntax'%0A---%0A%0A*Please%20type%20below%20more%20information%20about%20this%20API%3A*%0A%0A" class="contribution-link">Improve this Doc</a>
+                  </li>
+                  <li>
+                    <a href="https://github.com/sakno/DotNext/blob/gh-pages/src/cluster/DotNext.Net.Cluster/Net/Cluster/ClusterMemberId.cs/#L12" class="contribution-link">View Source</a>
+                  </li>
+                </ul>
+              </div>
+              <nav class="bs-docs-sidebar hidden-print hidden-xs hidden-sm affix" id="affix">
+              <!-- <p><a class="back-to-top" href="#top">Back to top</a><p> -->
+              </nav>
+            </div>
+          </div>
+        </div>
+      </div>
+      
+      <footer>
+        <div class="grad-bottom"></div>
+        <div class="footer">
+          <div class="container">
+            <span class="pull-right">
+              <a href="#top">Back to top</a>
+            </span>
+            
+            <span>Generated by <strong>DocFX</strong></span>
+          </div>
+        </div>
+      </footer>
+    </div>
+    
+    <script type="text/javascript" src="../styles/docfx.vendor.js"></script>
+    <script type="text/javascript" src="../styles/docfx.js"></script>
+    <script type="text/javascript" src="../styles/main.js"></script>
+  </body>
+</html>
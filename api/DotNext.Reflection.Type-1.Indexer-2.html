--- conflicted
+++ resolved
@@ -1,15 +1,14 @@
-﻿<!DOCTYPE html>
-<!--[if IE]><![endif]-->
-<html>
+﻿<!DOCTYPE html>
+<!--[if IE]><![endif]-->
+<html>
   
   <head>
     <meta charset="utf-8">
     <meta http-equiv="X-UA-Compatible" content="IE=edge,chrome=1">
-    <title>Class Type&lt;T&gt;.Indexer&lt;A, V&gt;
+    <title>Class Type&lt;T&gt;.Indexer&lt;A, V&gt;
    | .NEXT </title>
     <meta name="viewport" content="width=device-width">
-    <meta name="title" content="Class Type&lt;T&gt;.Indexer&lt;A, V&gt;
-<<<<<<< HEAD
+    <meta name="title" content="Class Type&lt;T&gt;.Indexer&lt;A, V&gt;
    | .NEXT ">
     <meta name="generator" content="docfx 2.50.0.0">
     
@@ -23,429 +22,415 @@
     
     
     
-=======
-   | .NEXT ">
-    <meta name="generator" content="docfx 2.49.0.0">
-    
-    <link rel="shortcut icon" href="../fav.ico">
-    <link rel="stylesheet" href="../styles/docfx.vendor.css">
-    <link rel="stylesheet" href="../styles/docfx.css">
-    <link rel="stylesheet" href="../styles/main.css">
-    <link href="https://fonts.googleapis.com/css?family=Open+Sans" rel="stylesheet">
-    <meta property="docfx:navrel" content="../toc.html">
-    <meta property="docfx:tocrel" content="toc.html">
-    
-    
-    
->>>>>>> ceac8404
-  </head>  <body data-spy="scroll" data-target="#affix" data-offset="120">
-    <div id="wrapper">
-      <header>
-        
-        <nav id="autocollapse" class="navbar navbar-inverse ng-scope" role="navigation">
-          <div class="container">
-            <div class="navbar-header">
-              <button type="button" class="navbar-toggle" data-toggle="collapse" data-target="#navbar">
-                <span class="sr-only">Toggle navigation</span>
-                <span class="icon-bar"></span>
-                <span class="icon-bar"></span>
-                <span class="icon-bar"></span>
-              </button>
-              
-              <a class="navbar-brand" href="../index.html">
-                <img id="logo" class="svg" src="../doc_logo.png" alt="">
-              </a>
-            </div>
-            <div class="collapse navbar-collapse" id="navbar">
-              <form class="navbar-form navbar-right" role="search" id="search">
-                <div class="form-group">
-                  <input type="text" class="form-control" id="search-query" placeholder="Search" autocomplete="off">
-                </div>
-              </form>
-            </div>
-          </div>
-        </nav>
-        
-        <div class="subnav navbar navbar-default">
-          <div class="container hide-when-search" id="breadcrumb">
-            <ul class="breadcrumb">
-              <li></li>
-            </ul>
-          </div>
-        </div>
-      </header>
-      <div role="main" class="container body-content hide-when-search">
-        
-        <div class="sidenav hide-when-search">
-          <a class="btn toc-toggle collapse" data-toggle="collapse" href="#sidetoggle" aria-expanded="false" aria-controls="sidetoggle">Show / Hide Table of Contents</a>
-          <div class="sidetoggle collapse" id="sidetoggle">
-            <div id="sidetoc"></div>
-          </div>
-        </div>
-        <div class="article row grid-right">
-          <div class="col-md-10">
-            <article class="content wrap" id="_content" data-uid="DotNext.Reflection.Type`1.Indexer`2">
-  
-  
-  <h1 id="DotNext_Reflection_Type_1_Indexer_2" data-uid="DotNext.Reflection.Type`1.Indexer`2" class="text-break">Class Type&lt;T&gt;.Indexer&lt;A, V&gt;
-  </h1>
+  </head>  <body data-spy="scroll" data-target="#affix" data-offset="120">
+    <div id="wrapper">
+      <header>
+        
+        <nav id="autocollapse" class="navbar navbar-inverse ng-scope" role="navigation">
+          <div class="container">
+            <div class="navbar-header">
+              <button type="button" class="navbar-toggle" data-toggle="collapse" data-target="#navbar">
+                <span class="sr-only">Toggle navigation</span>
+                <span class="icon-bar"></span>
+                <span class="icon-bar"></span>
+                <span class="icon-bar"></span>
+              </button>
+              
+              <a class="navbar-brand" href="../index.html">
+                <img id="logo" class="svg" src="../doc_logo.png" alt="">
+              </a>
+            </div>
+            <div class="collapse navbar-collapse" id="navbar">
+              <form class="navbar-form navbar-right" role="search" id="search">
+                <div class="form-group">
+                  <input type="text" class="form-control" id="search-query" placeholder="Search" autocomplete="off">
+                </div>
+              </form>
+            </div>
+          </div>
+        </nav>
+        
+        <div class="subnav navbar navbar-default">
+          <div class="container hide-when-search" id="breadcrumb">
+            <ul class="breadcrumb">
+              <li></li>
+            </ul>
+          </div>
+        </div>
+      </header>
+      <div role="main" class="container body-content hide-when-search">
+        
+        <div class="sidenav hide-when-search">
+          <a class="btn toc-toggle collapse" data-toggle="collapse" href="#sidetoggle" aria-expanded="false" aria-controls="sidetoggle">Show / Hide Table of Contents</a>
+          <div class="sidetoggle collapse" id="sidetoggle">
+            <div id="sidetoc"></div>
+          </div>
+        </div>
+        <div class="article row grid-right">
+          <div class="col-md-10">
+            <article class="content wrap" id="_content" data-uid="DotNext.Reflection.Type`1.Indexer`2">
+  
+  
+  <h1 id="DotNext_Reflection_Type_1_Indexer_2" data-uid="DotNext.Reflection.Type`1.Indexer`2" class="text-break">Class Type&lt;T&gt;.Indexer&lt;A, V&gt;
+  </h1>
   <div class="markdown level0 summary"><p>Provides access to indexer property declared in type <code data-dev-comment-type="typeparamref" class="typeparamref">T</code>.</p>
-</div>
-  <div class="markdown level0 conceptual"></div>
-  <div class="inheritance">
-    <h5>Inheritance</h5>
-    <div class="level0"><a class="xref" href="https://docs.microsoft.com/dotnet/api/system.object">Object</a></div>
-    <div class="level1"><span class="xref">Type&lt;T&gt;.Indexer&lt;A, V&gt;</span></div>
-  </div>
-  <div class="inheritedMembers">
-    <h5>Inherited Members</h5>
-    <div>
-      <a class="xref" href="https://docs.microsoft.com/dotnet/api/system.object.equals#System_Object_Equals_System_Object_">Object.Equals(Object)</a>
-    </div>
-    <div>
-      <a class="xref" href="https://docs.microsoft.com/dotnet/api/system.object.equals#System_Object_Equals_System_Object_System_Object_">Object.Equals(Object, Object)</a>
-    </div>
-    <div>
-      <a class="xref" href="https://docs.microsoft.com/dotnet/api/system.object.gethashcode#System_Object_GetHashCode">Object.GetHashCode()</a>
-    </div>
-    <div>
-      <a class="xref" href="https://docs.microsoft.com/dotnet/api/system.object.gettype#System_Object_GetType">Object.GetType()</a>
-    </div>
-    <div>
-      <a class="xref" href="https://docs.microsoft.com/dotnet/api/system.object.memberwiseclone#System_Object_MemberwiseClone">Object.MemberwiseClone()</a>
-    </div>
-    <div>
-      <a class="xref" href="https://docs.microsoft.com/dotnet/api/system.object.referenceequals#System_Object_ReferenceEquals_System_Object_System_Object_">Object.ReferenceEquals(Object, Object)</a>
-    </div>
-    <div>
-      <a class="xref" href="https://docs.microsoft.com/dotnet/api/system.object.tostring#System_Object_ToString">Object.ToString()</a>
-    </div>
-  </div>
-  <h6><strong>Namespace</strong>: <a class="xref" href="DotNext.Reflection.html">DotNext.Reflection</a></h6>
-  <h6><strong>Assembly</strong>: DotNext.Reflection.dll</h6>
-  <h5 id="DotNext_Reflection_Type_1_Indexer_2_syntax">Syntax</h5>
-  <div class="codewrapper">
+</div>
+  <div class="markdown level0 conceptual"></div>
+  <div class="inheritance">
+    <h5>Inheritance</h5>
+    <div class="level0"><a class="xref" href="https://docs.microsoft.com/dotnet/api/system.object">Object</a></div>
+    <div class="level1"><span class="xref">Type&lt;T&gt;.Indexer&lt;A, V&gt;</span></div>
+  </div>
+  <div class="inheritedMembers">
+    <h5>Inherited Members</h5>
+    <div>
+      <a class="xref" href="https://docs.microsoft.com/dotnet/api/system.object.equals#System_Object_Equals_System_Object_">Object.Equals(Object)</a>
+    </div>
+    <div>
+      <a class="xref" href="https://docs.microsoft.com/dotnet/api/system.object.equals#System_Object_Equals_System_Object_System_Object_">Object.Equals(Object, Object)</a>
+    </div>
+    <div>
+      <a class="xref" href="https://docs.microsoft.com/dotnet/api/system.object.gethashcode#System_Object_GetHashCode">Object.GetHashCode()</a>
+    </div>
+    <div>
+      <a class="xref" href="https://docs.microsoft.com/dotnet/api/system.object.gettype#System_Object_GetType">Object.GetType()</a>
+    </div>
+    <div>
+      <a class="xref" href="https://docs.microsoft.com/dotnet/api/system.object.memberwiseclone#System_Object_MemberwiseClone">Object.MemberwiseClone()</a>
+    </div>
+    <div>
+      <a class="xref" href="https://docs.microsoft.com/dotnet/api/system.object.referenceequals#System_Object_ReferenceEquals_System_Object_System_Object_">Object.ReferenceEquals(Object, Object)</a>
+    </div>
+    <div>
+      <a class="xref" href="https://docs.microsoft.com/dotnet/api/system.object.tostring#System_Object_ToString">Object.ToString()</a>
+    </div>
+  </div>
+  <h6><strong>Namespace</strong>: <a class="xref" href="DotNext.Reflection.html">DotNext.Reflection</a></h6>
+  <h6><strong>Assembly</strong>: DotNext.Reflection.dll</h6>
+  <h5 id="DotNext_Reflection_Type_1_Indexer_2_syntax">Syntax</h5>
+  <div class="codewrapper">
     <pre><code class="lang-csharp hljs">public static class Indexer&lt;A, V&gt;
-    where A : struct</code></pre>
-  </div>
-  <h5 class="typeParameters">Type Parameters</h5>
-  <table class="table table-bordered table-striped table-condensed">
-    <thead>
-      <tr>
-        <th>Name</th>
-        <th>Description</th>
-      </tr>
-    </thead>
-    <tbody>
-      <tr>
-        <td><span class="parametername">A</span></td>
+
+    where A : struct</code></pre>
+  </div>
+  <h5 class="typeParameters">Type Parameters</h5>
+  <table class="table table-bordered table-striped table-condensed">
+    <thead>
+      <tr>
+        <th>Name</th>
+        <th>Description</th>
+      </tr>
+    </thead>
+    <tbody>
+      <tr>
+        <td><span class="parametername">A</span></td>
         <td><p>A structure representing parameters of indexer.</p>
-</td>
-      </tr>
-      <tr>
-        <td><span class="parametername">V</span></td>
+</td>
+      </tr>
+      <tr>
+        <td><span class="parametername">V</span></td>
         <td><p>Property value.</p>
-</td>
-      </tr>
-    </tbody>
-  </table>
-  <h3 id="methods">Methods
-  </h3>
-  <span class="small pull-right mobile-hide">
-    <span class="divider">|</span>
-    <a href="https://github.com/sakno/dotNext/new/gh-pages/apiSpec/new?filename=DotNext_Reflection_Type_1_Indexer_2_Get_System_String_System_Boolean_.md&amp;value=---%0Auid%3A%20DotNext.Reflection.Type%601.Indexer%602.Get(System.String%2CSystem.Boolean)%0Asummary%3A%20'*You%20can%20override%20summary%20for%20the%20API%20here%20using%20*MARKDOWN*%20syntax'%0A---%0A%0A*Please%20type%20below%20more%20information%20about%20this%20API%3A*%0A%0A">Improve this Doc</a>
-  </span>
-  <span class="small pull-right mobile-hide">
-    <a href="https://github.com/sakno/dotNext/blob/gh-pages/src/DotNext.Reflection/Reflection/Type.Indexers.cs/#L40">View Source</a>
-  </span>
-  <a id="DotNext_Reflection_Type_1_Indexer_2_Get_" data-uid="DotNext.Reflection.Type`1.Indexer`2.Get*"></a>
-  <h4 id="DotNext_Reflection_Type_1_Indexer_2_Get_System_String_System_Boolean_" data-uid="DotNext.Reflection.Type`1.Indexer`2.Get(System.String,System.Boolean)">Get(String, Boolean)</h4>
+</td>
+      </tr>
+    </tbody>
+  </table>
+  <h3 id="methods">Methods
+  </h3>
+  <span class="small pull-right mobile-hide">
+    <span class="divider">|</span>
+    <a href="https://github.com/sakno/DotNext/new/gh-pages/apiSpec/new?filename=DotNext_Reflection_Type_1_Indexer_2_Get_System_String_System_Boolean_.md&amp;value=---%0Auid%3A%20DotNext.Reflection.Type%601.Indexer%602.Get(System.String%2CSystem.Boolean)%0Asummary%3A%20'*You%20can%20override%20summary%20for%20the%20API%20here%20using%20*MARKDOWN*%20syntax'%0A---%0A%0A*Please%20type%20below%20more%20information%20about%20this%20API%3A*%0A%0A">Improve this Doc</a>
+  </span>
+  <span class="small pull-right mobile-hide">
+    <a href="https://github.com/sakno/DotNext/blob/gh-pages/src/DotNext.Reflection/Reflection/Type.Indexers.cs/#L40">View Source</a>
+  </span>
+  <a id="DotNext_Reflection_Type_1_Indexer_2_Get_" data-uid="DotNext.Reflection.Type`1.Indexer`2.Get*"></a>
+  <h4 id="DotNext_Reflection_Type_1_Indexer_2_Get_System_String_System_Boolean_" data-uid="DotNext.Reflection.Type`1.Indexer`2.Get(System.String,System.Boolean)">Get(String, Boolean)</h4>
   <div class="markdown level1 summary"><p>Reflects instance indexer property.</p>
-</div>
-  <div class="markdown level1 conceptual"></div>
-  <h5 class="decalaration">Declaration</h5>
-  <div class="codewrapper">
-    <pre><code class="lang-csharp hljs">public static Indexer&lt;T, A, V&gt; Get(string propertyName = &quot;Item&quot;, bool nonPublic = false)</code></pre>
-  </div>
-  <h5 class="parameters">Parameters</h5>
-  <table class="table table-bordered table-striped table-condensed">
-    <thead>
-      <tr>
-        <th>Type</th>
-        <th>Name</th>
-        <th>Description</th>
-      </tr>
-    </thead>
-    <tbody>
-      <tr>
-        <td><a class="xref" href="https://docs.microsoft.com/dotnet/api/system.string">String</a></td>
-        <td><span class="parametername">propertyName</span></td>
+</div>
+  <div class="markdown level1 conceptual"></div>
+  <h5 class="decalaration">Declaration</h5>
+  <div class="codewrapper">
+    <pre><code class="lang-csharp hljs">public static Indexer&lt;T, A, V&gt; Get(string propertyName = &quot;Item&quot;, bool nonPublic = false)</code></pre>
+  </div>
+  <h5 class="parameters">Parameters</h5>
+  <table class="table table-bordered table-striped table-condensed">
+    <thead>
+      <tr>
+        <th>Type</th>
+        <th>Name</th>
+        <th>Description</th>
+      </tr>
+    </thead>
+    <tbody>
+      <tr>
+        <td><a class="xref" href="https://docs.microsoft.com/dotnet/api/system.string">String</a></td>
+        <td><span class="parametername">propertyName</span></td>
         <td><p>The name of the indexer property.</p>
-</td>
-      </tr>
-      <tr>
-        <td><a class="xref" href="https://docs.microsoft.com/dotnet/api/system.boolean">Boolean</a></td>
-        <td><span class="parametername">nonPublic</span></td>
+</td>
+      </tr>
+      <tr>
+        <td><a class="xref" href="https://docs.microsoft.com/dotnet/api/system.boolean">Boolean</a></td>
+        <td><span class="parametername">nonPublic</span></td>
         <td><p><span class="xref">true</span> to reflect non-public property.</p>
-</td>
-      </tr>
-    </tbody>
-  </table>
-  <h5 class="returns">Returns</h5>
-  <table class="table table-bordered table-striped table-condensed">
-    <thead>
-      <tr>
-        <th>Type</th>
-        <th>Description</th>
-      </tr>
-    </thead>
-    <tbody>
-      <tr>
-        <td><a class="xref" href="DotNext.Reflection.Indexer-3.html">Indexer</a>&lt;T, A, V&gt;</td>
+</td>
+      </tr>
+    </tbody>
+  </table>
+  <h5 class="returns">Returns</h5>
+  <table class="table table-bordered table-striped table-condensed">
+    <thead>
+      <tr>
+        <th>Type</th>
+        <th>Description</th>
+      </tr>
+    </thead>
+    <tbody>
+      <tr>
+        <td><a class="xref" href="DotNext.Reflection.Indexer-3.html">Indexer</a>&lt;T, A, V&gt;</td>
         <td><p>The reflected property; or <span class="xref">null</span>, if property doesn't exist.</p>
-</td>
-      </tr>
-    </tbody>
-  </table>
-  <span class="small pull-right mobile-hide">
-    <span class="divider">|</span>
-    <a href="https://github.com/sakno/dotNext/new/gh-pages/apiSpec/new?filename=DotNext_Reflection_Type_1_Indexer_2_GetStatic_System_String_System_Boolean_.md&amp;value=---%0Auid%3A%20DotNext.Reflection.Type%601.Indexer%602.GetStatic(System.String%2CSystem.Boolean)%0Asummary%3A%20'*You%20can%20override%20summary%20for%20the%20API%20here%20using%20*MARKDOWN*%20syntax'%0A---%0A%0A*Please%20type%20below%20more%20information%20about%20this%20API%3A*%0A%0A">Improve this Doc</a>
-  </span>
-  <span class="small pull-right mobile-hide">
-    <a href="https://github.com/sakno/dotNext/blob/gh-pages/src/DotNext.Reflection/Reflection/Type.Indexers.cs/#L21">View Source</a>
-  </span>
-  <a id="DotNext_Reflection_Type_1_Indexer_2_GetStatic_" data-uid="DotNext.Reflection.Type`1.Indexer`2.GetStatic*"></a>
-  <h4 id="DotNext_Reflection_Type_1_Indexer_2_GetStatic_System_String_System_Boolean_" data-uid="DotNext.Reflection.Type`1.Indexer`2.GetStatic(System.String,System.Boolean)">GetStatic(String, Boolean)</h4>
+</td>
+      </tr>
+    </tbody>
+  </table>
+  <span class="small pull-right mobile-hide">
+    <span class="divider">|</span>
+    <a href="https://github.com/sakno/DotNext/new/gh-pages/apiSpec/new?filename=DotNext_Reflection_Type_1_Indexer_2_GetStatic_System_String_System_Boolean_.md&amp;value=---%0Auid%3A%20DotNext.Reflection.Type%601.Indexer%602.GetStatic(System.String%2CSystem.Boolean)%0Asummary%3A%20'*You%20can%20override%20summary%20for%20the%20API%20here%20using%20*MARKDOWN*%20syntax'%0A---%0A%0A*Please%20type%20below%20more%20information%20about%20this%20API%3A*%0A%0A">Improve this Doc</a>
+  </span>
+  <span class="small pull-right mobile-hide">
+    <a href="https://github.com/sakno/DotNext/blob/gh-pages/src/DotNext.Reflection/Reflection/Type.Indexers.cs/#L21">View Source</a>
+  </span>
+  <a id="DotNext_Reflection_Type_1_Indexer_2_GetStatic_" data-uid="DotNext.Reflection.Type`1.Indexer`2.GetStatic*"></a>
+  <h4 id="DotNext_Reflection_Type_1_Indexer_2_GetStatic_System_String_System_Boolean_" data-uid="DotNext.Reflection.Type`1.Indexer`2.GetStatic(System.String,System.Boolean)">GetStatic(String, Boolean)</h4>
   <div class="markdown level1 summary"><p>Reflects static indexer property.</p>
-</div>
-  <div class="markdown level1 conceptual"></div>
-  <h5 class="decalaration">Declaration</h5>
-  <div class="codewrapper">
-    <pre><code class="lang-csharp hljs">public static Indexer&lt;A, V&gt; GetStatic(string propertyName, bool nonPublic = false)</code></pre>
-  </div>
-  <h5 class="parameters">Parameters</h5>
-  <table class="table table-bordered table-striped table-condensed">
-    <thead>
-      <tr>
-        <th>Type</th>
-        <th>Name</th>
-        <th>Description</th>
-      </tr>
-    </thead>
-    <tbody>
-      <tr>
-        <td><a class="xref" href="https://docs.microsoft.com/dotnet/api/system.string">String</a></td>
-        <td><span class="parametername">propertyName</span></td>
+</div>
+  <div class="markdown level1 conceptual"></div>
+  <h5 class="decalaration">Declaration</h5>
+  <div class="codewrapper">
+    <pre><code class="lang-csharp hljs">public static Indexer&lt;A, V&gt; GetStatic(string propertyName, bool nonPublic = false)</code></pre>
+  </div>
+  <h5 class="parameters">Parameters</h5>
+  <table class="table table-bordered table-striped table-condensed">
+    <thead>
+      <tr>
+        <th>Type</th>
+        <th>Name</th>
+        <th>Description</th>
+      </tr>
+    </thead>
+    <tbody>
+      <tr>
+        <td><a class="xref" href="https://docs.microsoft.com/dotnet/api/system.string">String</a></td>
+        <td><span class="parametername">propertyName</span></td>
         <td><p>The name of the indexer property.</p>
-</td>
-      </tr>
-      <tr>
-        <td><a class="xref" href="https://docs.microsoft.com/dotnet/api/system.boolean">Boolean</a></td>
-        <td><span class="parametername">nonPublic</span></td>
+</td>
+      </tr>
+      <tr>
+        <td><a class="xref" href="https://docs.microsoft.com/dotnet/api/system.boolean">Boolean</a></td>
+        <td><span class="parametername">nonPublic</span></td>
         <td><p><span class="xref">true</span> to reflect non-public property.</p>
-</td>
-      </tr>
-    </tbody>
-  </table>
-  <h5 class="returns">Returns</h5>
-  <table class="table table-bordered table-striped table-condensed">
-    <thead>
-      <tr>
-        <th>Type</th>
-        <th>Description</th>
-      </tr>
-    </thead>
-    <tbody>
-      <tr>
-        <td><a class="xref" href="DotNext.Reflection.Indexer-2.html">Indexer</a>&lt;A, V&gt;</td>
+</td>
+      </tr>
+    </tbody>
+  </table>
+  <h5 class="returns">Returns</h5>
+  <table class="table table-bordered table-striped table-condensed">
+    <thead>
+      <tr>
+        <th>Type</th>
+        <th>Description</th>
+      </tr>
+    </thead>
+    <tbody>
+      <tr>
+        <td><a class="xref" href="DotNext.Reflection.Indexer-2.html">Indexer</a>&lt;A, V&gt;</td>
         <td><p>The reflected property; or <span class="xref">null</span>, if property doesn't exist.</p>
-</td>
-      </tr>
-    </tbody>
-  </table>
-  <span class="small pull-right mobile-hide">
-    <span class="divider">|</span>
-    <a href="https://github.com/sakno/dotNext/new/gh-pages/apiSpec/new?filename=DotNext_Reflection_Type_1_Indexer_2_Require_System_String_System_Boolean_.md&amp;value=---%0Auid%3A%20DotNext.Reflection.Type%601.Indexer%602.Require(System.String%2CSystem.Boolean)%0Asummary%3A%20'*You%20can%20override%20summary%20for%20the%20API%20here%20using%20*MARKDOWN*%20syntax'%0A---%0A%0A*Please%20type%20below%20more%20information%20about%20this%20API%3A*%0A%0A">Improve this Doc</a>
-  </span>
-  <span class="small pull-right mobile-hide">
-    <a href="https://github.com/sakno/dotNext/blob/gh-pages/src/DotNext.Reflection/Reflection/Type.Indexers.cs/#L50">View Source</a>
-  </span>
-  <a id="DotNext_Reflection_Type_1_Indexer_2_Require_" data-uid="DotNext.Reflection.Type`1.Indexer`2.Require*"></a>
-  <h4 id="DotNext_Reflection_Type_1_Indexer_2_Require_System_String_System_Boolean_" data-uid="DotNext.Reflection.Type`1.Indexer`2.Require(System.String,System.Boolean)">Require(String, Boolean)</h4>
+</td>
+      </tr>
+    </tbody>
+  </table>
+  <span class="small pull-right mobile-hide">
+    <span class="divider">|</span>
+    <a href="https://github.com/sakno/DotNext/new/gh-pages/apiSpec/new?filename=DotNext_Reflection_Type_1_Indexer_2_Require_System_String_System_Boolean_.md&amp;value=---%0Auid%3A%20DotNext.Reflection.Type%601.Indexer%602.Require(System.String%2CSystem.Boolean)%0Asummary%3A%20'*You%20can%20override%20summary%20for%20the%20API%20here%20using%20*MARKDOWN*%20syntax'%0A---%0A%0A*Please%20type%20below%20more%20information%20about%20this%20API%3A*%0A%0A">Improve this Doc</a>
+  </span>
+  <span class="small pull-right mobile-hide">
+    <a href="https://github.com/sakno/DotNext/blob/gh-pages/src/DotNext.Reflection/Reflection/Type.Indexers.cs/#L50">View Source</a>
+  </span>
+  <a id="DotNext_Reflection_Type_1_Indexer_2_Require_" data-uid="DotNext.Reflection.Type`1.Indexer`2.Require*"></a>
+  <h4 id="DotNext_Reflection_Type_1_Indexer_2_Require_System_String_System_Boolean_" data-uid="DotNext.Reflection.Type`1.Indexer`2.Require(System.String,System.Boolean)">Require(String, Boolean)</h4>
   <div class="markdown level1 summary"><p>Reflects instance indexer property.</p>
-</div>
-  <div class="markdown level1 conceptual"></div>
-  <h5 class="decalaration">Declaration</h5>
-  <div class="codewrapper">
-    <pre><code class="lang-csharp hljs">public static Indexer&lt;T, A, V&gt; Require(string propertyName = &quot;Item&quot;, bool nonPublic = false)</code></pre>
-  </div>
-  <h5 class="parameters">Parameters</h5>
-  <table class="table table-bordered table-striped table-condensed">
-    <thead>
-      <tr>
-        <th>Type</th>
-        <th>Name</th>
-        <th>Description</th>
-      </tr>
-    </thead>
-    <tbody>
-      <tr>
-        <td><a class="xref" href="https://docs.microsoft.com/dotnet/api/system.string">String</a></td>
-        <td><span class="parametername">propertyName</span></td>
+</div>
+  <div class="markdown level1 conceptual"></div>
+  <h5 class="decalaration">Declaration</h5>
+  <div class="codewrapper">
+    <pre><code class="lang-csharp hljs">public static Indexer&lt;T, A, V&gt; Require(string propertyName = &quot;Item&quot;, bool nonPublic = false)</code></pre>
+  </div>
+  <h5 class="parameters">Parameters</h5>
+  <table class="table table-bordered table-striped table-condensed">
+    <thead>
+      <tr>
+        <th>Type</th>
+        <th>Name</th>
+        <th>Description</th>
+      </tr>
+    </thead>
+    <tbody>
+      <tr>
+        <td><a class="xref" href="https://docs.microsoft.com/dotnet/api/system.string">String</a></td>
+        <td><span class="parametername">propertyName</span></td>
         <td><p>The name of the indexer property.</p>
-</td>
-      </tr>
-      <tr>
-        <td><a class="xref" href="https://docs.microsoft.com/dotnet/api/system.boolean">Boolean</a></td>
-        <td><span class="parametername">nonPublic</span></td>
+</td>
+      </tr>
+      <tr>
+        <td><a class="xref" href="https://docs.microsoft.com/dotnet/api/system.boolean">Boolean</a></td>
+        <td><span class="parametername">nonPublic</span></td>
         <td><p><span class="xref">true</span> to reflect non-public property.</p>
-</td>
-      </tr>
-    </tbody>
-  </table>
-  <h5 class="returns">Returns</h5>
-  <table class="table table-bordered table-striped table-condensed">
-    <thead>
-      <tr>
-        <th>Type</th>
-        <th>Description</th>
-      </tr>
-    </thead>
-    <tbody>
-      <tr>
-        <td><a class="xref" href="DotNext.Reflection.Indexer-3.html">Indexer</a>&lt;T, A, V&gt;</td>
+</td>
+      </tr>
+    </tbody>
+  </table>
+  <h5 class="returns">Returns</h5>
+  <table class="table table-bordered table-striped table-condensed">
+    <thead>
+      <tr>
+        <th>Type</th>
+        <th>Description</th>
+      </tr>
+    </thead>
+    <tbody>
+      <tr>
+        <td><a class="xref" href="DotNext.Reflection.Indexer-3.html">Indexer</a>&lt;T, A, V&gt;</td>
         <td><p>The reflected indexer property.</p>
-</td>
-      </tr>
-    </tbody>
-  </table>
-  <h5 class="exceptions">Exceptions</h5>
-  <table class="table table-bordered table-striped table-condensed">
-    <thead>
-      <tr>
-        <th>Type</th>
-        <th>Condition</th>
-      </tr>
-    </thead>
-    <tbody>
-      <tr>
-        <td><a class="xref" href="DotNext.Reflection.MissingPropertyException.html">MissingPropertyException</a></td>
+</td>
+      </tr>
+    </tbody>
+  </table>
+  <h5 class="exceptions">Exceptions</h5>
+  <table class="table table-bordered table-striped table-condensed">
+    <thead>
+      <tr>
+        <th>Type</th>
+        <th>Condition</th>
+      </tr>
+    </thead>
+    <tbody>
+      <tr>
+        <td><a class="xref" href="DotNext.Reflection.MissingPropertyException.html">MissingPropertyException</a></td>
         <td><p>The property doesn't exist.</p>
-</td>
-      </tr>
-    </tbody>
-  </table>
-  <span class="small pull-right mobile-hide">
-    <span class="divider">|</span>
-    <a href="https://github.com/sakno/dotNext/new/gh-pages/apiSpec/new?filename=DotNext_Reflection_Type_1_Indexer_2_RequireStatic_System_String_System_Boolean_.md&amp;value=---%0Auid%3A%20DotNext.Reflection.Type%601.Indexer%602.RequireStatic(System.String%2CSystem.Boolean)%0Asummary%3A%20'*You%20can%20override%20summary%20for%20the%20API%20here%20using%20*MARKDOWN*%20syntax'%0A---%0A%0A*Please%20type%20below%20more%20information%20about%20this%20API%3A*%0A%0A">Improve this Doc</a>
-  </span>
-  <span class="small pull-right mobile-hide">
-    <a href="https://github.com/sakno/dotNext/blob/gh-pages/src/DotNext.Reflection/Reflection/Type.Indexers.cs/#L31">View Source</a>
-  </span>
-  <a id="DotNext_Reflection_Type_1_Indexer_2_RequireStatic_" data-uid="DotNext.Reflection.Type`1.Indexer`2.RequireStatic*"></a>
-  <h4 id="DotNext_Reflection_Type_1_Indexer_2_RequireStatic_System_String_System_Boolean_" data-uid="DotNext.Reflection.Type`1.Indexer`2.RequireStatic(System.String,System.Boolean)">RequireStatic(String, Boolean)</h4>
+</td>
+      </tr>
+    </tbody>
+  </table>
+  <span class="small pull-right mobile-hide">
+    <span class="divider">|</span>
+    <a href="https://github.com/sakno/DotNext/new/gh-pages/apiSpec/new?filename=DotNext_Reflection_Type_1_Indexer_2_RequireStatic_System_String_System_Boolean_.md&amp;value=---%0Auid%3A%20DotNext.Reflection.Type%601.Indexer%602.RequireStatic(System.String%2CSystem.Boolean)%0Asummary%3A%20'*You%20can%20override%20summary%20for%20the%20API%20here%20using%20*MARKDOWN*%20syntax'%0A---%0A%0A*Please%20type%20below%20more%20information%20about%20this%20API%3A*%0A%0A">Improve this Doc</a>
+  </span>
+  <span class="small pull-right mobile-hide">
+    <a href="https://github.com/sakno/DotNext/blob/gh-pages/src/DotNext.Reflection/Reflection/Type.Indexers.cs/#L31">View Source</a>
+  </span>
+  <a id="DotNext_Reflection_Type_1_Indexer_2_RequireStatic_" data-uid="DotNext.Reflection.Type`1.Indexer`2.RequireStatic*"></a>
+  <h4 id="DotNext_Reflection_Type_1_Indexer_2_RequireStatic_System_String_System_Boolean_" data-uid="DotNext.Reflection.Type`1.Indexer`2.RequireStatic(System.String,System.Boolean)">RequireStatic(String, Boolean)</h4>
   <div class="markdown level1 summary"><p>Reflects static indexer property.</p>
-</div>
-  <div class="markdown level1 conceptual"></div>
-  <h5 class="decalaration">Declaration</h5>
-  <div class="codewrapper">
-    <pre><code class="lang-csharp hljs">public static Indexer&lt;A, V&gt; RequireStatic(string propertyName, bool nonPublic = false)</code></pre>
-  </div>
-  <h5 class="parameters">Parameters</h5>
-  <table class="table table-bordered table-striped table-condensed">
-    <thead>
-      <tr>
-        <th>Type</th>
-        <th>Name</th>
-        <th>Description</th>
-      </tr>
-    </thead>
-    <tbody>
-      <tr>
-        <td><a class="xref" href="https://docs.microsoft.com/dotnet/api/system.string">String</a></td>
-        <td><span class="parametername">propertyName</span></td>
+</div>
+  <div class="markdown level1 conceptual"></div>
+  <h5 class="decalaration">Declaration</h5>
+  <div class="codewrapper">
+    <pre><code class="lang-csharp hljs">public static Indexer&lt;A, V&gt; RequireStatic(string propertyName, bool nonPublic = false)</code></pre>
+  </div>
+  <h5 class="parameters">Parameters</h5>
+  <table class="table table-bordered table-striped table-condensed">
+    <thead>
+      <tr>
+        <th>Type</th>
+        <th>Name</th>
+        <th>Description</th>
+      </tr>
+    </thead>
+    <tbody>
+      <tr>
+        <td><a class="xref" href="https://docs.microsoft.com/dotnet/api/system.string">String</a></td>
+        <td><span class="parametername">propertyName</span></td>
         <td><p>The name of the indexer property.</p>
-</td>
-      </tr>
-      <tr>
-        <td><a class="xref" href="https://docs.microsoft.com/dotnet/api/system.boolean">Boolean</a></td>
-        <td><span class="parametername">nonPublic</span></td>
+</td>
+      </tr>
+      <tr>
+        <td><a class="xref" href="https://docs.microsoft.com/dotnet/api/system.boolean">Boolean</a></td>
+        <td><span class="parametername">nonPublic</span></td>
         <td><p><span class="xref">true</span> to reflect non-public property.</p>
-</td>
-      </tr>
-    </tbody>
-  </table>
-  <h5 class="returns">Returns</h5>
-  <table class="table table-bordered table-striped table-condensed">
-    <thead>
-      <tr>
-        <th>Type</th>
-        <th>Description</th>
-      </tr>
-    </thead>
-    <tbody>
-      <tr>
-        <td><a class="xref" href="DotNext.Reflection.Indexer-2.html">Indexer</a>&lt;A, V&gt;</td>
+</td>
+      </tr>
+    </tbody>
+  </table>
+  <h5 class="returns">Returns</h5>
+  <table class="table table-bordered table-striped table-condensed">
+    <thead>
+      <tr>
+        <th>Type</th>
+        <th>Description</th>
+      </tr>
+    </thead>
+    <tbody>
+      <tr>
+        <td><a class="xref" href="DotNext.Reflection.Indexer-2.html">Indexer</a>&lt;A, V&gt;</td>
         <td><p>The reflected indexer property.</p>
-</td>
-      </tr>
-    </tbody>
-  </table>
-  <h5 class="exceptions">Exceptions</h5>
-  <table class="table table-bordered table-striped table-condensed">
-    <thead>
-      <tr>
-        <th>Type</th>
-        <th>Condition</th>
-      </tr>
-    </thead>
-    <tbody>
-      <tr>
-        <td><a class="xref" href="DotNext.Reflection.MissingPropertyException.html">MissingPropertyException</a></td>
+</td>
+      </tr>
+    </tbody>
+  </table>
+  <h5 class="exceptions">Exceptions</h5>
+  <table class="table table-bordered table-striped table-condensed">
+    <thead>
+      <tr>
+        <th>Type</th>
+        <th>Condition</th>
+      </tr>
+    </thead>
+    <tbody>
+      <tr>
+        <td><a class="xref" href="DotNext.Reflection.MissingPropertyException.html">MissingPropertyException</a></td>
         <td><p>The property doesn't exist.</p>
-</td>
-      </tr>
-    </tbody>
-  </table>
-</article>
-          </div>
-          
-          <div class="hidden-sm col-md-2" role="complementary">
-            <div class="sideaffix">
-              <div class="contribution">
-                <ul class="nav">
-                  <li>
-                    <a href="https://github.com/sakno/dotNext/new/gh-pages/apiSpec/new?filename=DotNext_Reflection_Type_1_Indexer_2.md&amp;value=---%0Auid%3A%20DotNext.Reflection.Type%601.Indexer%602%0Asummary%3A%20'*You%20can%20override%20summary%20for%20the%20API%20here%20using%20*MARKDOWN*%20syntax'%0A---%0A%0A*Please%20type%20below%20more%20information%20about%20this%20API%3A*%0A%0A" class="contribution-link">Improve this Doc</a>
-                  </li>
-                  <li>
-                    <a href="https://github.com/sakno/dotNext/blob/gh-pages/src/DotNext.Reflection/Reflection/Type.Indexers.cs/#L10" class="contribution-link">View Source</a>
-                  </li>
-                </ul>
-              </div>
-              <nav class="bs-docs-sidebar hidden-print hidden-xs hidden-sm affix" id="affix">
-              <!-- <p><a class="back-to-top" href="#top">Back to top</a><p> -->
-              </nav>
-            </div>
-          </div>
-        </div>
-      </div>
-      
-      <footer>
-        <div class="grad-bottom"></div>
-        <div class="footer">
-          <div class="container">
-            <span class="pull-right">
-              <a href="#top">Back to top</a>
-            </span>
-            
-            <span>Generated by <strong>DocFX</strong></span>
-          </div>
-        </div>
-      </footer>
-    </div>
-    
-    <script type="text/javascript" src="../styles/docfx.vendor.js"></script>
-    <script type="text/javascript" src="../styles/docfx.js"></script>
-    <script type="text/javascript" src="../styles/main.js"></script>
-  </body>
-</html>
+</td>
+      </tr>
+    </tbody>
+  </table>
+</article>
+          </div>
+          
+          <div class="hidden-sm col-md-2" role="complementary">
+            <div class="sideaffix">
+              <div class="contribution">
+                <ul class="nav">
+                  <li>
+                    <a href="https://github.com/sakno/DotNext/new/gh-pages/apiSpec/new?filename=DotNext_Reflection_Type_1_Indexer_2.md&amp;value=---%0Auid%3A%20DotNext.Reflection.Type%601.Indexer%602%0Asummary%3A%20'*You%20can%20override%20summary%20for%20the%20API%20here%20using%20*MARKDOWN*%20syntax'%0A---%0A%0A*Please%20type%20below%20more%20information%20about%20this%20API%3A*%0A%0A" class="contribution-link">Improve this Doc</a>
+                  </li>
+                  <li>
+                    <a href="https://github.com/sakno/DotNext/blob/gh-pages/src/DotNext.Reflection/Reflection/Type.Indexers.cs/#L10" class="contribution-link">View Source</a>
+                  </li>
+                </ul>
+              </div>
+              <nav class="bs-docs-sidebar hidden-print hidden-xs hidden-sm affix" id="affix">
+              <!-- <p><a class="back-to-top" href="#top">Back to top</a><p> -->
+              </nav>
+            </div>
+          </div>
+        </div>
+      </div>
+      
+      <footer>
+        <div class="grad-bottom"></div>
+        <div class="footer">
+          <div class="container">
+            <span class="pull-right">
+              <a href="#top">Back to top</a>
+            </span>
+            
+            <span>Generated by <strong>DocFX</strong></span>
+          </div>
+        </div>
+      </footer>
+    </div>
+    
+    <script type="text/javascript" src="../styles/docfx.vendor.js"></script>
+    <script type="text/javascript" src="../styles/docfx.js"></script>
+    <script type="text/javascript" src="../styles/main.js"></script>
+  </body>
+</html>
--- conflicted
+++ resolved
@@ -1,7 +1,6 @@
-﻿<!DOCTYPE html>
-<!--[if IE]><![endif]-->
-<html>
-<<<<<<< HEAD
+﻿<!DOCTYPE html>
+<!--[if IE]><![endif]-->
+<html>
   
   <head>
     <meta charset="utf-8">
@@ -21,75 +20,54 @@
     
     
     
-=======
-  
-  <head>
-    <meta charset="utf-8">
-    <meta http-equiv="X-UA-Compatible" content="IE=edge,chrome=1">
-    <title>Collection Enhancements | .NEXT </title>
-    <meta name="viewport" content="width=device-width">
-    <meta name="title" content="Collection Enhancements | .NEXT ">
-    <meta name="generator" content="docfx 2.49.0.0">
-    
-    <link rel="shortcut icon" href="../../fav.ico">
-    <link rel="stylesheet" href="../../styles/docfx.vendor.css">
-    <link rel="stylesheet" href="../../styles/docfx.css">
-    <link rel="stylesheet" href="../../styles/main.css">
-    <link href="https://fonts.googleapis.com/css?family=Open+Sans" rel="stylesheet">
-    <meta property="docfx:navrel" content="../../toc.html">
-    <meta property="docfx:tocrel" content="../toc.html">
-    
-    
-    
->>>>>>> ceac8404
-  </head>  <body data-spy="scroll" data-target="#affix" data-offset="120">
-    <div id="wrapper">
-      <header>
-        
-        <nav id="autocollapse" class="navbar navbar-inverse ng-scope" role="navigation">
-          <div class="container">
-            <div class="navbar-header">
-              <button type="button" class="navbar-toggle" data-toggle="collapse" data-target="#navbar">
-                <span class="sr-only">Toggle navigation</span>
-                <span class="icon-bar"></span>
-                <span class="icon-bar"></span>
-                <span class="icon-bar"></span>
-              </button>
-              
-              <a class="navbar-brand" href="../../index.html">
-                <img id="logo" class="svg" src="../../doc_logo.png" alt="">
-              </a>
-            </div>
-            <div class="collapse navbar-collapse" id="navbar">
-              <form class="navbar-form navbar-right" role="search" id="search">
-                <div class="form-group">
-                  <input type="text" class="form-control" id="search-query" placeholder="Search" autocomplete="off">
-                </div>
-              </form>
-            </div>
-          </div>
-        </nav>
-        
-        <div class="subnav navbar navbar-default">
-          <div class="container hide-when-search" id="breadcrumb">
-            <ul class="breadcrumb">
-              <li></li>
-            </ul>
-          </div>
-        </div>
-      </header>
-      <div role="main" class="container body-content hide-when-search">
-        
-        <div class="sidenav hide-when-search">
-          <a class="btn toc-toggle collapse" data-toggle="collapse" href="#sidetoggle" aria-expanded="false" aria-controls="sidetoggle">Show / Hide Table of Contents</a>
-          <div class="sidetoggle collapse" id="sidetoggle">
-            <div id="sidetoc"></div>
-          </div>
-        </div>
-        <div class="article row grid-right">
-          <div class="col-md-10">
-            <article class="content wrap" id="_content" data-uid="">
-<h1 id="collection-enhancements">Collection Enhancements</h1>
+  </head>  <body data-spy="scroll" data-target="#affix" data-offset="120">
+    <div id="wrapper">
+      <header>
+        
+        <nav id="autocollapse" class="navbar navbar-inverse ng-scope" role="navigation">
+          <div class="container">
+            <div class="navbar-header">
+              <button type="button" class="navbar-toggle" data-toggle="collapse" data-target="#navbar">
+                <span class="sr-only">Toggle navigation</span>
+                <span class="icon-bar"></span>
+                <span class="icon-bar"></span>
+                <span class="icon-bar"></span>
+              </button>
+              
+              <a class="navbar-brand" href="../../index.html">
+                <img id="logo" class="svg" src="../../doc_logo.png" alt="">
+              </a>
+            </div>
+            <div class="collapse navbar-collapse" id="navbar">
+              <form class="navbar-form navbar-right" role="search" id="search">
+                <div class="form-group">
+                  <input type="text" class="form-control" id="search-query" placeholder="Search" autocomplete="off">
+                </div>
+              </form>
+            </div>
+          </div>
+        </nav>
+        
+        <div class="subnav navbar navbar-default">
+          <div class="container hide-when-search" id="breadcrumb">
+            <ul class="breadcrumb">
+              <li></li>
+            </ul>
+          </div>
+        </div>
+      </header>
+      <div role="main" class="container body-content hide-when-search">
+        
+        <div class="sidenav hide-when-search">
+          <a class="btn toc-toggle collapse" data-toggle="collapse" href="#sidetoggle" aria-expanded="false" aria-controls="sidetoggle">Show / Hide Table of Contents</a>
+          <div class="sidetoggle collapse" id="sidetoggle">
+            <div id="sidetoc"></div>
+          </div>
+        </div>
+        <div class="article row grid-right">
+          <div class="col-md-10">
+            <article class="content wrap" id="_content" data-uid="">
+<h1 id="collection-enhancements">Collection Enhancements</h1>
 
 <p>Collection Helpers are set of extension methods and classes aimed to improve <em>System.Linq.Enumerable</em> and .NET Collection types:</p>
 <h1 id="read-only-mapped-view">Read-only mapped view</h1>
@@ -159,42 +137,52 @@
 IEnumerable&lt;string&gt; list = new[] { &quot;a&quot;, &quot;b&quot;, &quot;c&quot; };
 list.ForEach(item =&gt; Console.WriteLine(item));
 </code></pre>
-</article>
-          </div>
-          
-          <div class="hidden-sm col-md-2" role="complementary">
-            <div class="sideaffix">
-              <div class="contribution">
-                <ul class="nav">
-                  <li>
-                    <a href="https://github.com/sakno/dotNext/blob/gh-pages/docs/features/core/collections.md/#L1" class="contribution-link">Improve this Doc</a>
-                  </li>
-                </ul>
-              </div>
-              <nav class="bs-docs-sidebar hidden-print hidden-xs hidden-sm affix" id="affix">
-              <!-- <p><a class="back-to-top" href="#top">Back to top</a><p> -->
-              </nav>
-            </div>
-          </div>
-        </div>
-      </div>
-      
-      <footer>
-        <div class="grad-bottom"></div>
-        <div class="footer">
-          <div class="container">
-            <span class="pull-right">
-              <a href="#top">Back to top</a>
-            </span>
-            
-            <span>Generated by <strong>DocFX</strong></span>
-          </div>
-        </div>
-      </footer>
-    </div>
-    
-    <script type="text/javascript" src="../../styles/docfx.vendor.js"></script>
-    <script type="text/javascript" src="../../styles/docfx.js"></script>
-    <script type="text/javascript" src="../../styles/main.js"></script>
-  </body>
-</html>
+<h1 id="list-segments">List segments</h1>
+<p>Generic <a href="https://docs.microsoft.com/en-us/dotnet/api/system.collections.generic.ilist-1">list</a> from .NET standard library doesn't support <a href="https://docs.microsoft.com/en-us/dotnet/csharp/language-reference/proposals/csharp-8.0/ranges">range</a> operator. Only one-dimensional arrays support ranges. To bridge this gap, .NEXT library contains <a href="../../api/DotNext.Collections.Generic.ListSegment-1.html">ListSegment</a> data type which has the same meaning as <a href="https://docs.microsoft.com/en-us/dotnet/api/system.arraysegment-1">ArraySegment</a> but for lists. This type allows to delimit section of a list. The section can be produced using Range syntax in C#:</p>
+<pre><code class="lang-csharp">using DotNext.Collections.Generic;
+using System.Collections.Generic;
+
+var list = new List&lt;string&gt; { &quot;One&quot;, &quot;Two&quot;, &quot;Three&quot; };
+ListSegment&lt;string&gt; slice = list.Slice(1..);
+slice[0] = string.Empty;
+</code></pre>
+<p>The delimited section allows to modify individual elements but doesn't support adding or removing elements.</p>
+</article>
+          </div>
+          
+          <div class="hidden-sm col-md-2" role="complementary">
+            <div class="sideaffix">
+              <div class="contribution">
+                <ul class="nav">
+                  <li>
+                    <a href="https://github.com/sakno/DotNext/blob/gh-pages/docs/features/core/collections.md/#L1" class="contribution-link">Improve this Doc</a>
+                  </li>
+                </ul>
+              </div>
+              <nav class="bs-docs-sidebar hidden-print hidden-xs hidden-sm affix" id="affix">
+              <!-- <p><a class="back-to-top" href="#top">Back to top</a><p> -->
+              </nav>
+            </div>
+          </div>
+        </div>
+      </div>
+      
+      <footer>
+        <div class="grad-bottom"></div>
+        <div class="footer">
+          <div class="container">
+            <span class="pull-right">
+              <a href="#top">Back to top</a>
+            </span>
+            
+            <span>Generated by <strong>DocFX</strong></span>
+          </div>
+        </div>
+      </footer>
+    </div>
+    
+    <script type="text/javascript" src="../../styles/docfx.vendor.js"></script>
+    <script type="text/javascript" src="../../styles/docfx.js"></script>
+    <script type="text/javascript" src="../../styles/main.js"></script>
+  </body>
+</html>
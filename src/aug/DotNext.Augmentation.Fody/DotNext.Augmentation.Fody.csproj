--- conflicted
+++ resolved
@@ -3,11 +3,7 @@
   <PropertyGroup>
     <TargetFramework>netstandard2.1</TargetFramework>
     <RootNamespace>DotNext</RootNamespace>
-<<<<<<< HEAD
-    <Version>1.2.4</Version>
-=======
     <Version>2.0.0</Version>
->>>>>>> 0cb74fa4
   </PropertyGroup>
 
   <PropertyGroup Condition="'$(Configuration)|$(Platform)'=='Release|AnyCPU'">

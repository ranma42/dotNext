--- conflicted
+++ resolved
@@ -109,11 +109,6 @@
             [StructLayout(LayoutKind.Auto)]
             public ref struct Enumerator
             {
-<<<<<<< HEAD
-                // backlog is the next node after current.
-                // it's required because the current node can be removed during iteration
-=======
->>>>>>> 8c43a6dc
                 private LinkedListNode<TMember>? current, backlog;
 
                 internal Enumerator(LinkedList<TMember> members)
@@ -130,21 +125,13 @@
                 {
                     current = backlog;
                     backlog = backlog?.Next;
-<<<<<<< HEAD
-                    return !(current is null);
-=======
                     return current is not null;
->>>>>>> 8c43a6dc
                 }
 
                 /// <summary>
                 /// Gets holder of the member holder at the current position of enumerator.
                 /// </summary>
-<<<<<<< HEAD
-                public readonly MemberHolder Current => new MemberHolder(current ?? throw new InvalidOperationException());
-=======
                 public readonly MemberHolder Current => new MemberHolder(current);
->>>>>>> 8c43a6dc
             }
 
             private readonly MemberCollection members;
